``--ad=<[+|-]family1:(*|decoder1),[+|-]family2:(*|decoder2),...[-]>``
    Specify a priority list of audio decoders to be used, according to their
    family and decoder name. Entries like ``family:*`` prioritize all decoders
    of the given family. When determining which decoder to use, the first
    decoder that matches the audio format is selected. If that is unavailable,
    the next decoder is used. Finally, it tries all other decoders that are not
    explicitly selected or rejected by the option.

    ``-`` at the end of the list suppresses fallback on other available
    decoders not on the ``--ad`` list. ``+`` in front of an entry forces the
    decoder. Both of these should not normally be used, because they break
    normal decoder auto-selection!

    ``-`` in front of an entry disables selection of the decoder.

    .. admonition:: Examples

        ``--ad=lavc:mp3float``
            Prefer the FFmpeg/Libav ``mp3float`` decoder over all other mp3
            decoders.

        ``--ad=spdif:ac3,lavc:*``
            Always prefer spdif AC3 over FFmpeg/Libav over anything else.

        ``--ad=help``
            List all available decoders.

``--ad-lavc-ac3drc=<level>``
    Select the Dynamic Range Compression level for AC-3 audio streams.
    ``<level>`` is a float value ranging from 0 to 1, where 0 means no
    compression and 1 (which is the default) means full compression (make loud
    passages more silent and vice versa). Values up to 2 are also accepted, but
    are purely experimental. This option only shows an effect if the AC-3 stream
    contains the required range compression information.

``--ad-lavc-downmix=<yes|no>``
    Whether to request audio channel downmixing from the decoder (default: yes).
    Some decoders, like AC-3, AAC and DTS, can remix audio on decoding. The
    requested number of output channels is set with the ``--channels`` option.
    Useful for playing surround audio on a stereo system.

``--ad-lavc-o=<key>=<value>[,<key>=<value>[,...]]``
    Pass AVOptions to libavcodec decoder. Note, a patch to make the o=
    unneeded and pass all unknown options through the AVOption system is
    welcome. A full list of AVOptions can be found in the FFmpeg manual.

``--ad-spdif-dtshd=<yes|no>``, ``--dtshd``, ``--no-dtshd``
    When using DTS passthrough, output any DTS-HD track as-is.
    With ``ad-spdif-dtshd=no`` (the default), only the DTS Core parts will be
    output.

    DTS-HD tracks can be sent over HDMI but not over the original
    coax/toslink S/PDIF system.

    ``--dtshd`` and ``--no-dtshd`` are deprecated aliases.

``--af=<filter1[=parameter1:parameter2:...],filter2,...>``
    Specify a list of audio filters to apply to the audio stream. See
    `AUDIO FILTERS`_ for details and descriptions of the available filters.
    The option variants ``--af-add``, ``--af-pre``, ``--af-del`` and
    ``--af-clr`` exist to modify a previously specified list, but you
    should not need these for typical use.

``--aid=<ID|auto|no>``
    Select audio channel. ``auto`` selects the default, ``no`` disables audio.
    See also ``--alang``.

``--alang=<languagecode[,languagecode,...]>``
    Specify a priority list of audio languages to use. Different container
    formats employ different language codes. DVDs use ISO 639-1 two-letter
    language codes, Matroska, MPEG-TS and NUT use ISO 639-2 three-letter
    language codes, while OGM uses a free-form identifier. mpv prints the
    available languages when run in verbose (``-v``) mode. See also ``--aid``.

    .. admonition:: Examples

        ``mpv dvd://1 --alang=hu,en``
            Chooses the Hungarian language track on a DVD and falls back on
            English if Hungarian is not available.
        ``mpv --alang=jpn example.mkv``
            Plays a Matroska file in Japanese.

``--ao=<driver1[:suboption1[=value]:...],driver2,...[,]>``
    Specify a priority list of audio output drivers to be used. For
    interactive use one would normally specify a single one to use, but in
    configuration files specifying a list of fallbacks may make sense. See
    `AUDIO OUTPUT DRIVERS`_ for details and descriptions of available drivers.

``--ar``, ``--no-ar``
    Enable/disable AppleIR remote support. Enabled by default.

``--aspect=<ratio>``
    Override movie aspect ratio, in case aspect information is incorrect or
    missing in the file being played. See also ``--no-aspect``.

    .. admonition:: Examples

        - ``--aspect=4:3``  or ``--aspect=1.3333``
        - ``--aspect=16:9`` or ``--aspect=1.7777``

``--ass``, ``--no-ass``
    Render ASS subtitles natively (enabled by default).

    If ``--no-ass`` is specified, all tags and style declarations are stripped
    and ignored on display. The subtitle renderer uses the font style as
    specified by the ``--sub-text-`` options instead.

    .. note::

        Using ``--no-ass`` may lead to incorrect or completely broken rendering
        of ASS/SSA subtitles. It can sometimes be useful to forcibly override
        the styling of ASS subtitles, but should be avoided in general.

``--ass-force-style=<[Style.]Param=Value[,...]>``
    Override some style or script info parameters.

    .. admonition:: Examples

        - ``--ass-force-style=FontName=Arial,Default.Bold=1``
        - ``--ass-force-style=PlayResY=768``

    .. note::

        Using this option may lead to incorrect subtitle rendering.

``--ass-hinting=<type>``
    Set font hinting type. <type> can be:

    :0:       no hinting
    :1:       FreeType autohinter, light mode
    :2:       FreeType autohinter, normal mode
    :3:       font native hinter

    The default value is 0 (no hinting).

``--ass-line-spacing=<value>``
    Set line spacing value for SSA/ASS renderer.

``--ass-styles=<filename>``
    Load all SSA/ASS styles found in the specified file and use them for
    rendering text subtitles. The syntax of the file is exactly like the ``[V4
    Styles]`` / ``[V4+ Styles]`` section of SSA/ASS.

    .. note::

        Using this option may lead to incorrect subtitle rendering.

``--ass-style-override=<yes|no>``
    Control whether user style overrides should be applied.

    :yes: Apply all the ``--ass-*`` style override options. Changing the default
          for any of these options can lead to incorrect subtitle rendering
          (default).
    :no:  Render subtitles as forced by subtitle scripts.

``--ass-use-margins``
    Enables placing toptitles and subtitles in black borders when they are
    available.

``--ass-vsfilter-aspect-compat``
    Stretch SSA/ASS subtitles when playing anamorphic videos for compatibility
    with traditional VSFilter behavior. This switch has no effect when the
    video is stored with square pixels.

    The renderer historically most commonly used for the SSA/ASS subtitle
    formats, VSFilter, had questionable behavior that resulted in subtitles
    being stretched too if the video was stored in anamorphic format that
    required scaling for display.  This behavior is usually undesirable and
    newer VSFilter versions may behave differently. However, many existing
    scripts compensate for the stretching by modifying things in the opposite
    direction.  Thus, if such scripts are displayed "correctly", they will not
    appear as intended.  This switch enables emulation of the old VSFilter
    behavior (undesirable but expected by many existing scripts).

    Enabled by default.

``--audio-demuxer=<[+]name>``
    Use this audio demuxer type when using ``--audiofile``. Use a '+' before the
    name to force it; this will skip some checks. Give the demuxer name as
    printed by ``--audio-demuxer=help``.

``--audio-display=<no|attachment>``
    Setting this option to ``attachment`` (default) will display image
    attachments when playing audio files. It will display the first image
    found, and additional images are available as video tracks.

    Setting this option to ``no`` disables display of video entirely when
    playing audio files.

    This option has no influence on files with normal video tracks.

``--audiofile=<filename>``
    Play audio from an external file (WAV, MP3 or Ogg Vorbis) while viewing a
    movie.

``--audiofile-cache=<kBytes>``
    Enables caching for the stream used by ``--audiofile``, using the
    specified amount of memory.

``--autofit=<[W[xH]]>``
    Set the initial window size to a maximum size specified by ``WxH``, without
    changing the window's aspect ratio. The size is measured in pixels, or if
    a number is followed by a percentage sign (``%``), in percents of the
    screen size.

    This option never changes the aspect ratio of the window. If the aspect
    ratio mismatches, the window's size is reduced until it fits into the
    specified size.

    Window position is not taken into account, nor is it modified by this
    option (the window manager still may place the window differently depending
    on size). Use ``--geometry`` to change the window position. Its effects
    are applied after this option.

    See ``--geometry`` for details how this is handled with multi-monitor
    setups.

    Use ``--autofit-larger`` instead if you do not want the window to get
    larger.

    Use ``--geometry`` if you want to force both window width and height to a
    specific size.

    .. note::

        Generally only supported by GUI VOs. Ignored for encoding.

    .. admonition:: Examples

        ``70%``
            Make the window width 70% of the screen size, keeping aspect ratio.
        ``1000``
            Set the window width to 1000 pixels, keeping aspect ratio.
        ``70%:60%``
            Make the window as large as possible, without being wider than 70%
            of the screen width, or higher than 60% of the screen height.

``--autofit-larger=<[W[xH]]>``
    This option behaves exactly like ``--autofit``, except the window size is
    only changed if the window would be larger than the specified size.

    .. admonition:: Example

        ``90%x80%``
            If the video is larger than 90% of the screen width or 80% of the
            screen height, make the window smaller until either its width is 90%
            of the screen, or its height is 80% of the screen.

``--autosub``, ``--no-autosub``
    Load additional subtitle files matching the video filename. Enabled by
    default. See also ``--autosub-match``.

``--autosub-match=<exact|fuzzy|all>``
    Adjust matching fuzziness when searching for subtitles:

    :exact: exact match
    :fuzzy: Load all subs containing movie name.
    :all:   Load all subs in the current and ``--sub-paths`` directories.

    (default: exact)

``--autosync=<factor>``
    Gradually adjusts the A/V sync based on audio delay measurements.
    Specifying ``--autosync=0``, the default, will cause frame timing to be
    based entirely on audio delay measurements. Specifying ``--autosync=1``
    will do the same, but will subtly change the A/V correction algorithm. An
    uneven video framerate in a movie which plays fine with ``--no-audio`` can
    often be helped by setting this to an integer value greater than 1. The
    higher the value, the closer the timing will be to ``--no-audio``. Try
    ``--autosync=30`` to smooth out problems with sound drivers which do not
    implement a perfect audio delay measurement. With this value, if large A/V
    sync offsets occur, they will only take about 1 or 2 seconds to settle
    out. This delay in reaction time to sudden A/V offsets should be the only
    side-effect of turning this option on, for all sound drivers.

``--bandwidth=<bytes>``
    Specify the maximum bandwidth for network streaming (for servers that are
    able to send content in different bitrates). Useful if you want to watch
    live streamed media behind a slow connection. With Real RTSP streaming, it
    is also used to set the maximum delivery bandwidth allowing faster cache
    filling and stream dumping.

    .. note::

        Probably broken/useless.

``--untimed``
    Do not sleep when outputting video frames. Useful for benchmarks when used
    with ``--no-audio.``

``--bluray-angle=<ID>``
    Some Blu-ray discs contain scenes that can be viewed from multiple angles.
    This option tells mpv which angle to use (default: 1).

``--bluray-device=<path>``
    (Blu-ray only)
    Specify the Blu-ray disc location. Must be a directory with Blu-ray
    structure.

``--border``, ``--no-border``
    Play movie with window border and decorations. Since this is on by
    default, use ``--no-border`` to disable the standard window decorations.

``--brightness=<-100-100>``
    Adjust the brightness of the video signal (default: 0). Not supported by
    all video output drivers.

``--cache=<kBytes|no|auto>``
    Set the size of the cache in kilobytes, disable it with ``no``, or
    automatically enable it if needed with ``auto`` (default: ``auto``).
    With ``auto``, the cache will usually be enabled for network streams,
    using a default size.

    May be useful when playing files from slow media, but can also have
    negative effects, especially with file formats that require a lot of
    seeking, such as mp4.

    Note that half the cache size will be used to allow fast seeking back. This
    is also the reason why a full cache is usually reported as 50% full. The
    cache fill display does not include the part of the cache reserved for
    seeking back. Likewise, when starting a file the cache will be at 100%,
    because no space is reserved for seeking back yet.

``--cache-pause=<no|percentage>``
    If the cache percentage goes below the specified value, pause and wait
    until the percentage set by ``--cache-min`` is reached, then resume
    playback (default: 10). If ``no`` is specified, this behavior is disabled.

    When the player is paused this way, the status line shows ``Buffering``
    instead of ``Paused``, and the OSD uses a clock symbol instead of the
    normal paused symbol.

``--cache-min=<percentage>``
    Playback will start when the cache has been filled up to ``<percentage>`` of
    the total (default: 20).

``--cache-seek-min=<percentage>``
    If a seek is to be made to a position within ``<percentage>`` of the cache
    size from the current position, mpv will wait for the cache to be
    filled to this position rather than performing a stream seek (default:
    50).

    This matters for small forward seeks. With slow streams (especially http
    streams) there is a tradeoff between skipping the data between current
    position and seek destination, or performing an actual seek. Depending
    on the situation, either of these might be slower than the other method.
    This option allows control over this.

``--cdda=<option1:option2>``
    This option can be used to tune the CD Audio reading feature of mpv.

    Available options are:

    ``speed=<value>``
        Set CD spin speed.

    ``paranoia=<0-2>``
        Set paranoia level. Values other than 0 seem to break playback of
        anything but the first track.

        :0: disable checking (default)
        :1: overlap checking only
        :2: full data correction and verification

    ``generic-dev=<value>``
        Use specified generic SCSI device.

    ``sector-size=<value>``
        Set atomic read size.

    ``overlap=<value>``
        Force minimum overlap search during verification to <value> sectors.

    ``toc-bias``
        Assume that the beginning offset of track 1 as reported in the TOC
        will be addressed as LBA 0. Some discs need this for getting track
        boundaries correctly.

    ``toc-offset=<value>``
        Add ``<value>`` sectors to the values reported when addressing tracks.
        May be negative.

    ``(no-)skip``
        (Never) accept imperfect data reconstruction.

``--cdrom-device=<path>``
    Specify the CD-ROM device (default: ``/dev/cdrom``).

``--channels=<number|layout>``
    Request the number of playback channels (default: 2). mpv asks the
    decoder to decode the audio into as many channels as specified. Then it is
    up to the decoder to fulfill the requirement. This is usually only
    important when playing videos with AC-3, AAC or DTS audio. In that case
    libavcodec downmixes the audio into the requested number of channels if
    possible.

    .. note::

        This option is honored by codecs (AC-3 only), filters (surround) and
        audio output drivers (OSS at least).

    The ``--channels`` option either takes a channel number or an explicit
    channel layout. Channel numbers refer to default layouts, e.g. 2 channels
    refer to stereo, 6 refers to 5.1.

    See ``--channels=help`` output for defined default layouts. This also
    lists speaker names, which can be used to express arbitrary channel
    layouts (e.g. ``fl-fr-lfe`` is 2.1).

``--chapter=<start[-end]>``
    Specify which chapter to start playing at. Optionally specify which
    chapter to end playing at. Also see ``--start``.

``--chapter-merge-threshold=<number>``
    Threshold for merging almost consecutive ordered chapter parts in
    milliseconds (default: 100). Some Matroska files with ordered chapters
    have inaccurate chapter end timestamps, causing a small gap between the
    end of one chapter and the start of the next one when they should match.
    If the end of one playback part is less than the given threshold away from
    the start of the next one then keep playing video normally over the
    chapter change instead of doing a seek.

``--colormatrix=<colorspace>``
    Controls the YUV to RGB color space conversion when playing video. There
    are various standards. Normally, BT.601 should be used for SD video, and
    BT.709 for HD video. (This is done by default.) Using incorrect color space
    results in slightly under or over saturated and shifted colors.

    The color space conversion is additionally influenced by the related
    options --colormatrix-input-range and --colormatrix-output-range.

    These options are not always supported. Different video outputs provide
    varying degrees of support. The ``opengl`` and ``vdpau`` video output
    drivers usually offer full support. The ``xv`` output can set the color
    space if the system video driver supports it, but not input and output
    levels. The ``scale`` video filter can configure color space and input
    levels, but only if the output format is RGB (if the video output driver
    supports RGB output, you can force this with ``-vf scale,format=rgba``).

    If this option is set to ``auto`` (which is the default), the video's
    color space flag will be used. If that flag is unset, the color space
    will be selected automatically. This is done using a simple heuristic that
    attempts to distinguish SD and HD video. If the video is larger than
    1279x576 pixels, BT.709 (HD) will be used; otherwise BT.601 (SD) is
    selected.

    Available color spaces are:

    :auto:          automatic selection (default)
    :BT.601:        ITU-R BT.601 (SD)
    :BT.709:        ITU-R BT.709 (HD)
    :SMPTE-240M:    SMPTE-240M

``--colormatrix-input-range=<color-range>``
    YUV color levels used with YUV to RGB conversion. This option is only
    necessary when playing broken files which do not follow standard color
    levels or which are flagged wrong. If the video does not specify its
    color range, it is assumed to be limited range.

    The same limitations as with --colormatrix apply.

    Available color ranges are:

    :auto:      automatic selection (normally limited range) (default)
    :limited:   limited range (16-235 for luma, 16-240 for chroma)
    :full:      full range (0-255 for both luma and chroma)

``--colormatrix-output-range=<color-range>``
    RGB color levels used with YUV to RGB conversion. Normally, output devices
    such as PC monitors use full range color levels. However, some TVs and
    video monitors expect studio RGB levels. Providing full range output to a
    device expecting studio level input results in crushed blacks and whites,
    the reverse in dim grey blacks and dim whites.

    The same limitations as with ``--colormatrix`` apply.

    Available color ranges are:

    :auto:      automatic selection (equals to full range) (default)
    :limited:   limited range (16-235 per component), studio levels
    :full:      full range (0-255 per component), PC levels

    .. note::

        It is advisable to use your graphics driver's color range option
        instead, if available.

``--colorkey=<number>``
    Changes the colorkey to an RGB value of your choice. ``0x000000`` is black
    and ``0xffffff`` is white. Only supported by the ``xv`` (see
    ``--vo=xv:ck``) video output driver. See also ``--no-colorkey``.

``--consolecontrols``, ``--no-consolecontrols``
    ``--no-consolecontrols`` prevents the player from reading key events from
    standard input. Useful when reading data from standard input. This is
    automatically enabled when ``-`` is found on the command line. There are
    situations where you have to set it manually, e.g. if you open
    ``/dev/stdin`` (or the equivalent on your system), use stdin in a playlist
    or intend to read from stdin later on via the loadfile or loadlist slave
    commands.

``--contrast=<-100-100>``
    Adjust the contrast of the video signal (default: 0). Not supported by all
    video output drivers.

``--cookies``, ``--no-cookies``
    (network only)
    Support cookies when making HTTP requests. Disabled by default.

``--cookies-file=<filename>``
    (network only)
    Read HTTP cookies from <filename>. The file is assumed to be in Netscape
    format.

``--correct-pts``, ``--no-correct-pts``
    Switches mpv to a mode where timestamps for video frames are calculated
    differently and video filters which add new frames or modify timestamps of
    existing ones are supported. Now enabled automatically for most common file
    formats. The more accurate timestamps can be visible for example when
    playing subtitles timed to scene changes with the ``--ass`` option. Without
    ``--correct-pts``, the subtitle timing will typically be off by some frames.
    This option does not work correctly with some demuxers and codecs.

``--cursor-autohide=<number|no|always>``
    Make mouse cursor automatically hide after given number of milliseconds.
    ``no`` will disable cursor autohide. ``always`` means the cursor will stay
    hidden.

``--audio-delay=<sec>``
    Audio delay in seconds (positive or negative float value). Negative values
    delay the audio, and positive values delay the video.

``--demuxer=<[+]name>``
    Force demuxer type. Use a '+' before the name to force it; this will skip
    some checks. Give the demuxer name as printed by ``--demuxer=help``.

``--demuxer-lavf-analyzeduration=<value>``
    Maximum length in seconds to analyze the stream properties.

``--demuxer-lavf-probescore=<1-100>``
    Minimum required libavformat probe score. Lower values will require
    less data to be loaded (makes streams start faster), but makes file
    format detection less reliable. Can be used to force auto-detected
    libavformat demuxers, even if libavformat considers the detection not
    reliable enough. (Default: 26.)

``--demuxer-lavf-allow-mimetype=<yes|no>``
    Allow deriving the format from the HTTP MIME type (default: yes). Set
    this to no in case playing things from HTTP mysteriously fails, even
    though the same files work from local disk.

    This is default in order to reduce latency when opening HTTP streams.

``--demuxer-lavf-format=<value>``
    Force a specific libavformat demuxer.

``--demuxer-lavf-o=<key>=<value>[,<key>=<value>[,...]]``
    Pass AVOptions to libavformat demuxer.

    Note, a patch to make the *o=* unneeded and pass all unknown options
    through the AVOption system is welcome. A full list of AVOptions can
    be found in the FFmpeg manual. Note that some options may conflict
    with mpv options.

    .. admonition:: Example

        ``--demuxer-lavf-o=fflags=+ignidx``

``--demuxer-lavf-probesize=<value>``
    Maximum amount of data to probe during the detection phase. In the
    case of MPEG-TS this value identifies the maximum number of TS packets
    to scan.

``--demuxer-lavf-cryptokey=<hexstring>``
    Encryption key the demuxer should use. This is the raw binary data of
    the key converted to a hexadecimal string.

``--demuxer-mkv-subtitle-preroll``, ``--mkv-subtitle-preroll``
    Try harder to show embedded soft subtitles when seeking somewhere. Normally,
    it can happen that the subtitle at the seek target is not shown due to how
    some container file formats are designed. The subtitles appear only if
    seeking before or exactly to the position a subtitle first appears. To
    make this worse, subtitles are often timed to appear a very small amount
    before the associated video frame, so that seeking to the video frame
    typically does not demux the subtitle at that position.

    Enabling this option makes the demuxer start reading data a bit before the
    seek target, so that subtitles appear correctly. Note that this makes
    seeking slower, and is not guaranteed to always work. It only works if the
    subtitle is close enough to the seek target.

    Works with the internal Matroska demuxer only. Always enabled for absolute
    and hr-seeks, and this option changes behavior with relative or imprecise
    seeks only.

    See also ``--hr-seek-demuxer-offset`` option. This option can achieve a
    similar effect, but only if hr-seek is active. It works with any demuxer,
    but makes seeking much slower, as it has to decode audio and video data
    instead of just skipping over it.

    ``--mkv-subtitle-preroll`` is a deprecated alias.

``--demuxer-rawaudio-channels=<value>``
    Number of channels (or channel layout) if ``--demuxer=rawaudio`` is used
    (default: stereo).

``--demuxer-rawaudio-format=<value>``
    Sample format for ``--demuxer=rawaudio`` (default: s16le).

``--demuxer-rawaudio-rate=<value>``
    Sample rate for ``--demuxer=rawaudio`` (default: 44KHz).

``--demuxer-rawvideo-fps=<value>``
    Rate in frames per second for ``--demuxer=rawvideo`` (default: 25.0).

``--demuxer-rawvideo-w=<value>``, ``--demuxer-rawvideo-h=<value>``
    Image dimension in pixels for ``--demuxer=rawvideo``.

    .. admonition:: Example

        - ``mpv sample-720x576.yuv --demuxer=rawvideo --demuxer-rawvideo=w=720:h=576``
          Play a raw YUV sample.

``--demuxer-rawvideo-format=<value>``
    Colorspace (fourcc) in hex or string for ``--demuxer=rawvideo``
    (default: YV12).

``--demuxer-rawvideo-mp-format=<value>``
    Colorspace by internal video format for ``--demuxer=rawvideo``. Use
    ``--demuxer-rawvideo-mp-format=help`` for a list of possible formats.

``--demuxer-rawvideo-codec=<value>``
    Set the video codec instead of selecting the rawvideo codec when using
    ``--demuxer=rawvideo``. This uses the same values as codec names in
    ``--vd`` (but it does not accept decoder names).

``--demuxer-rawvideo-size=<value>``
    Frame size in bytes when using ``--demuxer=rawvideo``.

``--doubleclick-time=<milliseconds>``
    Time in milliseconds to recognize two consecutive button presses as a
    double-click (default: 300).

``--dvbin=<options>``
    Pass the following parameters to the DVB input module, in order to
    override the default ones:

    :card=<1-4>:      Specifies using card number 1-4 (default: 1).
    :file=<filename>: Instructs mpv to read the channels list from
                      ``<filename>``. Default is
                      ``~/.mpv/channels.conf.{sat,ter,cbl,atsc}`` (based
                      on your card type) or ``~/.mpv/channels.conf`` as a
                      last resort.
    :timeout=<1-30>:  Maximum number of seconds to wait when trying to tune a
                      frequency before giving up (default: 30).

``--dvd-device=<path>``
    Specify the DVD device or .iso filename (default: ``/dev/dvd``). You can
    also specify a directory that contains files previously copied directly
    from a DVD (with e.g. vobcopy).

``--dvd-speed=<speed>``
    Try to limit DVD speed (default: 0, no change). DVD base speed is 1385
    kB/s, so an 8x drive can read at speeds up to 11080 kB/s. Slower speeds
    make the drive more quiet. For watching DVDs, 2700 kB/s should be quiet and
    fast enough. mpv resets the speed to the drive default value on close.
    Values of at least 100 mean speed in kB/s. Values less than 100 mean
    multiples of 1385 kB/s, i.e. ``--dvd-speed=8`` selects 11080 kB/s.

    .. note::

        You need write access to the DVD device to change the speed.

``--dvdangle=<ID>``
    Some DVDs contain scenes that can be viewed from multiple angles.
    This option tells mpv which angle to use (default: 1).

``--edition=<ID>``
    (Matroska files only)
    Specify the edition (set of chapters) to use, where 0 is the first. If set
    to -1 (the default), mpv will choose the first edition declared as a
    default, or if there is no default, the first edition defined.

``--embeddedfonts``, ``--no-embeddedfonts``
    Use fonts embedded in Matroska container files and ASS scripts (default:
    enabled). These fonts can be used for SSA/ASS subtitle rendering
    (``--ass`` option).

``--end=<time>``
    Stop at given absolute time. Use ``--length`` if the time should be relative
    to ``--start``. See ``--start`` for valid option values and examples.

``--no-extbased``, ``--extbased``
    ``--no-extbased`` disables extension-based demuxer selection. By default,
    when the file type (demuxer) cannot be detected reliably (the file has no
    header or it is not reliable enough), the filename extension is used to
    select the demuxer. Always falls back on content-based demuxer selection.

``--field-dominance=<auto|top|bottom>``
    Set first field for interlaced content. Useful for deinterlacers that
    double the framerate: ``--vf=yadif=1`` and ``--vo=vdpau:deint``.

    :auto:    (default) If the decoder does not export the appropriate
              information, it falls back on ``top`` (top field first).
    :top:     top field first
    :bottom:  bottom field first

``--no-fixed-vo``, ``--fixed-vo``
    ``--no-fixed-vo`` enforces closing and reopening the video window for
    multiple files (one (un)initialization for all files).

``--flip``
    Flip image upside-down.

``--force-rgba-osd-rendering``
    Change how some video outputs render the OSD and text subtitles. This
    does not change appearance of the subtitles and only has performance
    implications. For VOs which support native ASS rendering (like ``vdpau``,
    ``opengl``, ``direct3d``), this can be slightly faster or slower,
    depending on GPU drivers and hardware. For other VOs, this just makes
    rendering slower.

``--force-window-position``
    Forcefully move mpv's video output window to default location whenever
    there is a change in video parameters, video stream or file. This used to
    be the default behavior. Currently only affects X11 VOs.

``--sub-forced-only``
    Display only forced subtitles for the DVD subtitle stream selected by e.g.
    ``--slang``.

``--forceidx``
    Force index rebuilding. Useful for files with broken index (A/V desync,
    etc). This will enable seeking in files where seeking was not possible.

    .. note::

        This option only works if the underlying media supports seeking
        (i.e. not with stdin, pipe, etc).

``--format=<format>``
    Select the sample format used for output from the audio filter layer to
    the sound card. The values that ``<format>`` can adopt are listed below in
    the description of the ``format`` audio filter.

``--fps=<float>``
    Override video framerate. Useful if the original value is wrong or missing.

    .. note::

        Works in ``--no-correct-pts`` mode only.

``--framedrop=<no|yes|hard>``
    Skip displaying some frames to maintain A/V sync on slow systems. Video
    filters are not applied to such frames. For B-frames even decoding is
    skipped completely. May produce unwatchably choppy output. With ``hard``,
    decoding and output of any frame can be skipped, and will lead to an even
    worse playback experience.

    .. note::

        Practical use of this feature is questionable. Disabled by default.

``--frames=<number>``
    Play/convert only first ``<number>`` video frames, then quit. For audio
    only, run ``<number>`` iteration of the playback loop, which is most likely
    not what you want. (This behavior also applies to the corner case when there
    are fewer video frames than ``<number>``, and audio is longer than the
    video.)

``--fullscreen``, ``--fs``
    Fullscreen playback.

``--fs-screen=<all|current|0-32>``
    In multi-monitor configurations (i.e. a single desktop that spans across
    multiple displays), this option tells mpv which screen to go fullscreen to.
    If ``default`` is provided mpv will fallback on using the behaviour
    depending on what the user provided with the ``screen`` option.

    .. admonition:: Note (X11)

        This option does not work properly with all window managers.
        ``all`` in particular will usually only work with
        ``--fstype=-fullscreen`` or ``--fstype=none``, and even then only with
        some window managers.

    .. admonition:: Note (OS X)

        ``all`` does not work on OSX and will behave like ``current``.

    See also ``--screen``.

``--fsmode-dontuse=<0-31>``
    *OBSOLETE*, use the ``--fs`` option.
    Try this option if you still experience fullscreen problems.

``--fstype=<type1,type2,...>``
    (X11 only)
    Specify a priority list of fullscreen modes to be used. You can negate the
    modes by prefixing them with '-'. If you experience problems like the
    fullscreen window being covered by other windows, try using a different
    order.

    .. note::

        See ``--fstype=help`` for a full list of available modes.

    The available types are:

    above
        Use the ``_NETWM_STATE_ABOVE`` hint if available.
    below
        Use the ``_NETWM_STATE_BELOW`` hint if available.
    fullscreen
        Use the ``_NETWM_STATE_FULLSCREEN`` hint if available.
    layer
        Use the ``_WIN_LAYER`` hint with the default layer.
    layer=<0...15>
        Use the ``_WIN_LAYER`` hint with the given layer number.
    netwm
        Force NETWM style.
    none
        Clear the list of modes; you can add modes to enable afterward.
    stays_on_top
        Use ``_NETWM_STATE_STAYS_ON_TOP`` hint if available.

    .. admonition:: Examples

        ``--fstype=layer,stays_on_top,above,fullscreen``
            Default order, will be used as a fallback if incorrect or
            unsupported modes are specified.
        ``--fstype=fullscreen``
            Fixes fullscreen switching on OpenBox 1.x.

``--native-fs``
    (OS X only)
    Use OS X Mission Control's fullscreen feature instead of the custom one
    provided by mpv. This can potentially break a lot of stuff like
    ``--geometry`` and is disabled by default. On the other hand it provides
    a more 'OS X-like' user experience.

``--gamma=<-100-100>``
    Adjust the gamma of the video signal (default: 0). Not supported by all
    video output drivers.

``--gapless-audio``
    Try to play consecutive audio files with no silence or disruption at the
    point of file change. This feature is implemented in a simple manner and
    relies on audio output device buffering to continue playback while moving
    from one file to another. If playback of the new file starts slowly, for
    example because it is played from a remote network location or because you
    have specified cache settings that require time for the initial cache
    fill, then the buffered audio may run out before playback of the new file
    can start.

    .. note::

        The audio device is opened using parameters chosen according to the
        first file played and is then kept open for gapless playback. This means
        that if the first file for example has a low sample rate, then the
        following files may get resampled to the same low sample rate, resulting
        in reduced sound quality. If you play files with different parameters,
        consider using options such as ``--srate`` and ``--format`` to
        explicitly select what the shared output format will be.

``--geometry=<[W[xH]][+-x+-y]>``, ``--geometry=<x:y>``
    Adjust the initial window position or size. ``W`` and ``H`` set the window
    size in pixels. ``x`` and ``y`` set the window position, measured in pixels
    from the top-left corner of the screen to the top-left corner of the image
    being displayed. If a percentage sign (``%``) is given after the argument,
    it turns the value into a percentage of the screen size in that direction.
    Positions are specified similar to the standard X11 ``--geometry`` option
    format, in which e.g. +10-50 means "place 10 pixels from the left border and
    50 pixels from the lower border" and "--20+-10" means "place 20 pixels
    beyond the right and 10 pixels beyond the top border".

    If an external window is specified using the ``--wid`` option, this
    option is ignored.

    The coordinates are relative to the screen given with ``--screen`` for the
    video output drivers that fully support ``--screen``.

    .. note::

        Generally only supported by GUI VOs. Ignored for encoding.

    .. admonition: Note (OS X)

        On Mac OSX the origin of the screen coordinate system is located on the
        bottom-left corner. For instance, ``0:0`` will place the window at the
        bottom-left of the screen.

    .. admonition:: Note (X11)

        This option does not work properly with all window managers.

    .. admonition:: Examples

        ``50:40``
            Places the window at x=50, y=40.
        ``50%:50%``
            Places the window in the middle of the screen.
        ``100%:100%``
            Places the window at the bottom right corner of the screen.
        ``50%``
            Sets the window width to half the screen width. Window height is set
            so that the window has the video aspect ratio.
        ``50%x50%``
            Forces the window width and height to half the screen width and
            height. Will show black borders to compensate for the video aspect
            ration (with most VOs and without ``--no-keepaspect``).
        ``50%+10+10``
            Sets the window to half the screen widths, and positions it 10
            pixels below/left of the top left corner of the screen.

    See also ``--autofit`` and ``--autofit-larger`` for fitting the window into
    a given size without changing aspect ratio.

``--grabpointer``, ``--no-grabpointer``
    ``--no-grabpointer`` tells the player to not grab the mouse pointer after a
    video mode change (``--vm``). Useful for multihead setups.

``--heartbeat-cmd``
    Command that is executed every 30 seconds during playback via *system()* -
    i.e. using the shell. The time between the commands can be customized with
    the ``--heartbeat-interval`` option.

    .. note::

        mpv uses this command without any checking. It is your responsibility to
        ensure it does not cause security problems (e.g. make sure to use full
        paths if "." is in your path like on Windows). It also only works when
        playing video (i.e. not with ``--no-video`` but works with
        ``-vo=null``).

    This can be "misused" to disable screensavers that do not support the
    proper X API (see also ``--stop-screensaver``). If you think this is too
    complicated, ask the author of the screensaver program to support the
    proper X APIs.

    .. admonition:: Example for xscreensaver

        ``mpv --heartbeat-cmd="xscreensaver-command -deactivate" file``

    .. admonition:: Example for GNOME screensaver

        ``mpv --heartbeat-cmd="gnome-screensaver-command -p" file``

``--heartbeat-interval=<sec>``
    Time between ``--heartbeat-cmd`` invocations in seconds (default: 30).

``--help``
    Show short summary of options.

``--hr-seek=<no|absolute|yes>``
    Select when to use precise seeks that are not limited to keyframes. Such
    seeks require decoding video from the previous keyframe up to the target
    position and so can take some time depending on decoding performance. For
    some video formats, precise seeks are disabled. This option selects the
    default choice to use for seeks; it is possible to explicitly override that
    default in the definition of key bindings and in slave mode commands.

    :no:       Never use precise seeks.
    :absolute: Use precise seeks if the seek is to an absolute position in the
               file, such as a chapter seek, but not for relative seeks like
               the default behavior of arrow keys (default).
    :yes:      Use precise seeks whenever possible.

``--hr-seek-demuxer-offset=<seconds>``
    This option exists to work around failures to do precise seeks (as in
    ``--hr-seek``) caused by bugs or limitations in the demuxers for some file
    formats. Some demuxers fail to seek to a keyframe before the given target
    position, going to a later position instead. The value of this option is
    subtracted from the time stamp given to the demuxer. Thus, if you set this
    option to 1.5 and try to do a precise seek to 60 seconds, the demuxer is
    told to seek to time 58.5, which hopefully reduces the chance that it
    erroneously goes to some time later than 60 seconds. The downside of
    setting this option is that precise seeks become slower, as video between
    the earlier demuxer position and the real target may be unnecessarily
    decoded.

``--http-header-fields=<field1,field2>``
    Set custom HTTP fields when accessing HTTP stream.

    .. admonition:: Example

        ``mpv --http-header-fields='Field1: value1','Field2: value2' http://localhost:1234``

        Will generate HTTP request::

            GET / HTTP/1.0
            Host: localhost:1234
            User-Agent: MPlayer
            Icy-MetaData: 1
            Field1: value1
            Field2: value2
            Connection: close

``--hue=<-100-100>``
    Adjust the hue of the video signal (default: 0). You can get a colored
    negative of the image with this option. Not supported by all video output
    drivers.

``--hwdec=<api>``
    Specify the hardware video decoding API that should be used if possible.
    Whether hardware decoding is actually done depends on the video codec. If
    hardware decoding is not possible, mpv will fall back on software decoding.

    ``<api>`` can be one of the following:

    :no:        always use software decoding (default)
    :vdpau:     works with nvidia drivers only, requires ``--vo=vdpau``
    :vda:       OSX
    :crystalhd: Broadcom Crystal HD

``--hwdec-codecs=<codec1,codec2,...|all>``
    Allow hardware decoding for a given list of codecs only. The default is the
    special value ``all``, which always allows all codecs.

    This is usually only needed with broken GPUs, where fallback on software
    decoding does not work properly.

    .. admonition:: Example

        ``mpv --hwdec=vdpau --vo=vdpau --hwdec-codecs=h264,mpeg2video``
            Enable vdpau decoding for h264 and mpeg2 only.

``--identify``
    Deprecated. Use ``TOOLS/mpv_identify.sh``.

``--idle``
    Makes mpv wait idly instead of quitting when there is no file to play.
    Mostly useful in slave mode, where mpv can be controlled through input
    commands (see also ``--slave-broken``).

``--idx``
    Rebuilds index of files if no index was found, allowing seeking. Useful
    with broken/incomplete downloads or badly created files. Now this is done
    automatically by the demuxers used for most video formats, meaning that
    this switch has no effect in the typical case. See also ``--forceidx``.

    .. note::

        This option only works if the underlying media supports seeking
        (i.e. not with stdin, pipe, etc).

``--ignore-start``
    Matters with the builtin AVI demuxer only, which is not enabled by default.
    Ignore the specified starting time for streams in AVI files. This
    nullifies stream delays.

``--include=<configuration-file>``
    Specify configuration file to be parsed after the default ones.

``--initial-audio-sync``, ``--no-initial-audio-sync``
    When starting a video file or after events such as seeking, mpv will by
    default modify the audio stream to make it start from the same timestamp
    as video, by either inserting silence at the start or cutting away the
    first samples. Disabling this option makes the player behave like older
    mpv versions did: video and audio are both started immediately even if
    their start timestamps differ, and then video timing is gradually adjusted
    if necessary to reach correct synchronization later.

``--input-conf=<filename>``
    Specify input configuration file other than the default
    ``~/.mpv/input.conf``.

``--input-ar-delay``
    Delay in milliseconds before we start to autorepeat a key (0 to disable).

``--input-ar-rate``
    Number of key presses to generate per second on autorepeat.

``--no-input-default-bindings``
    Disable mpv default (builtin) key bindings.

``--input-keylist``
    Prints all keys that can be bound to commands.

``--input-cmdlist``
    Prints all commands that can be bound to keys.

``--input-js-dev``
    Specifies the joystick device to use (default: ``/dev/input/js0``).

``--input-file=<filename>``
    Read commands from the given file. Mostly useful with a FIFO.
    See also ``--slave-broken``.

    .. note::

        When the given file is a FIFO mpv opens both ends, so you can do several
        `echo "seek 10" > mp_pipe` and the pipe will stay valid.

``--input-test``
    Input test mode. Instead of executing commands on key presses, mpv
    will show the keys and the bound commands on the OSD. Has to be used
    with a dummy video, and the normal ways to quit the player will not
    work (key bindings that normally quit will be shown on OSD only, just
    like any other binding). See `INPUT.CONF`_.

``--joystick``, ``--no-joystick``
    Enable/disable joystick support. Enabled by default.

``--no-keepaspect``, ``--keepaspect``
    ``--no-keepaspect`` will always stretch the video to window size, and will
    disable the window manager hints that force the window aspect ratio.
    (Ignored in fullscreen mode.)

``--keep-open``
    Do not terminate when playing or seeking beyond the end of the file.
    Instead, pause the player. When trying to seek beyond end of the file, the
    player will pause at an arbitrary playback position (or, in corner cases,
    not redraw the window at all).

    .. note::

        This option is not respected when using ``--frames``, ``--end``,
        ``--length``, or when passing a chapter range to ``--chapter``.
        Explicitly skipping to the next file or skipping beyond the last
        chapter will terminate playback as well, even if ``--keep-open`` is
        given.

``--key-fifo-size=<2-65000>``
    Specify the size of the FIFO that buffers key events (default: 7). If it
    is too small some events may be lost. The main disadvantage of setting it
    to a very large value is that if you hold down a key triggering some
    particularly slow command then the player may be unresponsive while it
    processes all the queued commands.

``--length=<relative time>``
    Stop after a given time relative to the start time.
    See ``--start`` for valid option values and examples.

``--lirc``, ``--no-lirc``
    Enable/disable LIRC support. Enabled by default.

``--lircconf=<filename>``
    (LIRC only)
    Specifies a configuration file for LIRC (default: ``~/.lircrc``).

``--list-options``
    Prints all available options.

``--list-properties``
    Print a list of the available properties.

``--loop=<number|inf|no>``
    Loops playback ``<number>`` times. ``inf`` means forever and ``no`` disables
    looping. If several files are specified on command line, the entire playlist
    is looped.

``--mc=<seconds/frame>``
    Maximum A-V sync correction per frame (in seconds)

``--media-keys``, ``--no-media-keys``
      OSX only: Enabled by default. Enables/disable media keys support.

``--mf=<option1:option2:...>``
    Used when decoding from multiple PNG or JPEG files with ``mf://``.

    Available options are:

    :fps=<value>:  output fps (default: 25)
    :type=<value>: input file type (available: jpeg, png, tga, sgi)

``--mixer=<device>``
    Use a mixer device different from the default ``/dev/mixer``. For ALSA
    this is the mixer name.

``--mixer-channel=<name[,index]>``
    (``--ao=oss`` and ``--ao=alsa`` only)
    This option will tell mpv to use a different channel for controlling
    volume than the default PCM. Options for OSS include **vol, pcm, line**.
    For a complete list of options look for ``SOUND_DEVICE_NAMES`` in
    ``/usr/include/linux/soundcard.h``. For ALSA, you can use the names e.g.
    "``amixer scontrols``" displays, like **Master, Line, PCM**.

    .. note::

        ALSA mixer channel names followed by a number must be specified in the
        <name,number> format, i.e. a channel labeled 'PCM 1' in alsamixer must
        be converted to PCM,1.

``--monitoraspect=<ratio>``
    Set the aspect ratio of your monitor or TV screen. A value of 0 disables a
    previous setting (e.g. in the config file). Overrides the
    ``--monitorpixelaspect`` setting if enabled.

    See also ``--monitorpixelaspect`` and ``--aspect``.

    .. admonition:: Examples

        - ``--monitoraspect=4:3``  or ``--monitoraspect=1.3333``
        - ``--monitoraspect=16:9`` or ``--monitoraspect=1.7777``

``--monitorpixelaspect=<ratio>``
    Set the aspect of a single pixel of your monitor or TV screen (default:
    1). A value of 1 means square pixels (correct for (almost?) all LCDs). See
    also ``--monitoraspect`` and ``--aspect``.

``--mouse-movements``
    Permit mpv to receive pointer events reported by the video output
    driver. Necessary to select the buttons in DVD menus. Supported for
    X11-based VOs (x11, xv, etc) and the gl, direct3d and corevideo VOs.

``--mouseinput``, ``--no-mouseinput``
    ``--no-mouseinput`` disables mouse button press/release input.

``--no-msgcolor``
    Disable colorful console output on terminals.

``--msglevel=<module1=level1:module2=level2:...>``
    Control verbosity directly for each module. The ``all`` module changes the
    verbosity of all the modules not explicitly specified on the command line.

    See ``--msglevel=help`` for a list of all modules.

    .. note::

        Some messages are printed before the command line is parsed and are
        therefore not affected by ``--msglevel``. To control these messages,
        you have to use the ``MPV_VERBOSE`` environment variable; see
        `ENVIRONMENT VARIABLES`_ for details.

    Available levels:

    :-1: complete silence
    :0:  fatal messages only
    :1:  error messages
    :2:  warning messages
    :3:  short hints
    :4:  informational messages
    :5:  status messages (default)
    :6:  verbose messages
    :7:  debug level 2
    :8:  debug level 3
    :9:  debug level 4

``--msgmodule``
    Prepend module name in front of each console message.

``--mute=<auto|yes|no>``
    Set startup audio mute status. ``auto`` (default) will not change the mute
    status. Also see ``--volume``.

``--name``
    Set the window class name for X11-based video output methods.

``--native-keyrepeat``
    Use system settings for keyrepeat delay and rate, instead of
    ``--input-ar-delay`` and ``--input-ar-rate``. (Whether this applies
    depends on the VO backend and how it handles keyboard input. Does not
    apply to terminal input.)

<<<<<<< HEAD
--no-aspect
    Ignore aspect ratio information from video file and assume the video has
    square pixels. See also ``--aspect``.

--no-cache
=======
``--avi-ni``
    (Internal AVI demuxer which is not used by default only)
    Force usage of non-interleaved AVI parser (fixes playback of some bad AVI
    files).

``--no-aspect``
    Ignore aspect ratio information from video file and assume the video has
    square pixels. See also ``--aspect``.

``--no-bps``
    (Internal AVI demuxer which is not used by default only)
    Do not use average byte/second value for A-V sync. Helps with some AVI
    files with broken header.

``--no-cache``
>>>>>>> 7a71a2cc
    Turn off input stream caching. See ``--cache``.

``--no-colorkey``
    Disables colorkeying. Only supported by the xv (see ``--vo=xv:ck``) video
    output driver.

``--no-config``
    Do not load default configuration files. This prevents loading of
    ``~/.mpv/config`` and ``~/.mpv/input.conf``, as well as loading the
    same files from system wide configuration directories.

    Loading of some configuration files is not affected by this option, such
    as configuration files for DVB code and fontconfig.

    .. note::

        Files explicitly requested by command line options, like
        ``--include`` or ``--use-filedir-conf``, will still be loaded.

``--no-idx``
    Do not use index present in the file even if one is present.

``--no-audio``
    Do not play sound. With some demuxers this may not work. In those cases
    you can try ``--ao=null`` instead.

``--no-resume-playback``
    Do not restore playback position from ``~/.mpv/watch_later/``.
    See ``quit_watch_later`` input command.

``--no-sub``
    Do not select any subtitle when the file is loaded.

``--no-sub-visibility``
    Disable display of subtitles, but still select and decode them.

``--no-video``
    Do not play video. With some demuxers this may not work. In those cases
    you can try ``--vo=null`` instead.

``--ontop``
    Makes the player window stay on top of other windows. Supported by video
    output drivers which use X11, as well as corevideo.

``--ordered-chapters``, ``--no-ordered-chapters``
    Enabled by default.
    Disable support for Matroska ordered chapters. mpv will not load or
    search for video segments from other files, and will also ignore any
    chapter order specified for the main file.

``--no-osd-bar``, ``--osd-bar``
    Disable display of the OSD bar. This will make some things (like seeking)
    use OSD text messages instead of the bar.

    You can configure this on a per-command basis in input.conf using ``osd-``
    prefixes, see ``Input command prefixes``. If you want to disable the OSD
    completely, use ``--osd-level=0``.

``--osd-bar-align-x=<-1-1>``
    Position of the OSD bar. -1 is far left, 0 is centered, 1 is far right.

``--osd-bar-align-y=<-1-1>``
    Position of the OSD bar. -1 is top, 0 is centered, 1 is bottom.

``--osd-bar-w=<1-100>``
    Width of the OSD bar, in percentage of the screen width (default: 75).
    A value of 0.5 means the bar is half the screen wide.

``--osd-bar-h=<0.1-50>``
    Height of the OSD bar, in percentage of the screen height (default: 3.125).

``--osd-back-color=<#RRGGBB>``, ``--sub-text-back-color=<#RRGGBB>``
    See ``--osd-color``. Color used for OSD/sub text background.

``--osd-blur=<0..20.0>``, ``--sub-text-blur=<0..20.0>``
    Gaussian blur factor. 0 means no blur applied (default).

``--osd-border-color=<#RRGGBB>``, ``--sub-text-border-color=<#RRGGBB>``
    See ``--osd-color``. Color used for the OSD/sub font border.

    .. note::

        ignored when ``--osd-back-color``/``--sub-text-back-color`` is
        specified (or more exactly: when that option is not set to completely
        transparent).

``--osd-border-size=<size>``, ``--sub-text-border-size=<size>``
    Size of the OSD/sub font border in scaled pixels (see ``--osd-font-size``
    for details). A value of 0 disables borders.

    Default: 2.5.

``--osd-color=<#RRGGBB|#AARRGGBB>``, ``--sub-text-color=<#RRGGBB|#AARRGGBB>``
    Specify the color used for OSD/unstyled text subtitles.

    The color is specified as a RGB hex triplet, and each 2-digit group
    expresses a color value in the range 0 (``00``) to 255 (``FF``).
    For example, ``#FF0000`` is red. This is similar to web colors.

    You can specify transparency by specifying an alpha value in the form
    ``#AARRGGBB``. 0 is fully transparent, while ``FF`` is opaque (opaque is
    default with the shorter color specification).

    .. admonition:: Examples

        - ``--osd-color='#FF0000'`` set OSD to opaque red
        - ``--osd-color='#C0808080'`` set OSD to 50% gray with 75% alpha

``--osd-duration=<time>``
    Set the duration of the OSD messages in ms (default: 1000).

``--osd-font=<pattern>``, ``--sub-text-font=<pattern>``
    Specify font to use for OSD and for subtitles that do not themselves
    specify a particular font. The default is ``sans-serif``.

    .. admonition:: Examples

        - ``--osd-font='Bitstream Vera Sans'``
        - ``--osd-font='Bitstream Vera Sans:style=Bold'`` (fontconfig pattern)

    .. note::

        The ``--sub-text-font`` option (and most other ``--sub-text-``
        options) are ignored when ASS-subtitles are rendered, unless the
        ``--no-ass`` option is specified.

``--osd-font-size=<size>``, ``--sub-text-font-size=<size>``
    Specify the OSD/sub font size. The unit is the size in scaled pixels at a
    window height of 720. The actual pixel size is scaled with the window
    height: if the window height is larger or smaller than 720, the actual size
    of the text increases or decreases as well.

    Default: 45.

``--osd-fractions``
    Show OSD times with fractions of seconds.

``--osd-level=<0-3>``
    Specifies which mode the OSD should start in.

    :0: subtitles only
    :1: volume + seek (default)
    :2: volume + seek + timer + percentage
    :3: volume + seek + timer + percentage + total time

``--osd-margin-x=<size>, --sub-text-margin-x=<size>``
    Left and right screen margin for the OSD/subs in scaled pixels (see
    ``--osd-font-size`` for details).

    This option specifies the distance of the OSD to the left, as well as at
    which distance from the right border long OSD text will be broken.

    Default: 25.

``--osd-margin-y=<size>, --sub-text-margin-y=<size>``
    Top and bottom screen margin for the OSD/subs in scaled pixels (see
    ``--osd-font-size`` for details).

    This option specifies the vertical margins of the OSD. This is also used
    for unstyled text subtitles. If you just want to raise the vertical
    subtitle position, use ``--sub-pos``.

    Default: 10.

``--osd-scale=<factor>``
    OSD font size multiplicator, multiplied with ``--osd-font-size`` value.

``--osd-shadow-color=<#RRGGBB>, --sub-text-shadow-color=<#RRGGBB>``
    See ``--osd-color``. Color used for OSD/sub text shadow.

``--osd-shadow-offset=<size>, --sub-text-shadow-offset=<size>``
    Displacement of the OSD/sub text shadow in scaled pixels (see
    ``--osd-font-size`` for details). A value of 0 disables shadows.

    Default: 0.

``--osd-spacing=<size>, --sub-text-spacing=<size>``
    Horizontal OSD/sub font spacing in scaled pixels (see ``--osd-font-size``
    for details). This value is added to the normal letter spacing. Negative
    values are allowed.

    Default: 0.

``--osd-status-msg=<string>``
    Show a custom string during playback instead of the standard status text.
    This overrides the status text used for ``--osd-level=3``, when using the
    ``show_progress`` command (by default mapped to ``P``), or in some
    non-default cases when seeking. Expands properties. See
    `Property Expansion`_.

``--panscan=<0.0-1.0>``
    Enables pan-and-scan functionality (cropping the sides of e.g. a 16:9
    movie to make it fit a 4:3 display without black bands). The range
    controls how much of the image is cropped. May not work with all video
    output drivers.

``--panscanrange=<-19.0-99.0>``
    (experimental)
    Change the range of the pan-and-scan functionality (default: 1). Positive
    values mean multiples of the default range. Negative numbers mean you can
    zoom in up to a factor of ``--panscanrange=+1``. E.g. ``--panscanrange=-3``
    allows a zoom factor of up to 4. This feature is experimental. Do not
    report bugs unless you are using ``--vo=opengl``.

``--playing-msg=<string>``
    Print out a string after starting playback. The string is expanded for
    properties, e.g. ``--playing-msg=file: ${filename}`` will print the string
    ``file:`` followed by a space and the currently played filename.

    See `Property Expansion`_.

``--status-msg=<string>``
    Print out a custom string during playback instead of the standard status
    line. Expands properties. See `Property Expansion`_.

``--stream-capture=<filename>``
    Allows capturing the primary stream (not additional audio tracks or other
    kind of streams) into the given file. Capturing can also be started and
    stopped by changing the filename with the ``stream-capture`` slave property.
    Generally this will not produce usable results for anything else than MPEG
    or raw streams, unless capturing includes the file headers and is not
    interrupted. Note that, due to cache latencies, captured data may begin and
    end somewhat delayed compared to what you see displayed.

``--stream-dump=<filename>``
    Same as ``--stream-capture``, but do not start playback. Instead, the entire
    file is dumped.

``--playlist=<filename>``
    Play files according to a playlist file (ASX, Winamp, SMIL, or
    one-file-per-line format).

    .. warning::

        The way mpv parses and uses playlist files is not safe against
        maliciously constructed files. Such files may trigger harmful actions.
        This has been the case for all mpv and MPlayer versions, but
        unfortunately this fact was not well documented earlier, and some people
        have even misguidedly recommended use of ``--playlist`` with untrusted
        sources. Do NOT use ``--playlist`` with random internet sources or files
        you do not trust!

        FIXME: This needs to be clarified and documented thoroughly.

``--pp=<quality>``
    See also ``--vf=pp``.

``--pphelp``
    See also ``--vf=pp``.

``--priority=<prio>``
    (Windows only.)
    Set process priority for mpv according to the predefined priorities
    available under Windows.

    Possible values of ``<prio>``:
    idle|belownormal|normal|abovenormal|high|realtime

    .. warning:: Using realtime priority can cause system lockup.

``--profile=<profile1,profile2,...>``
    Use the given profile(s), ``--profile=help`` displays a list of the
    defined profiles.

``--pts-association-mode=<auto|decode|sort>``
    Select the method used to determine which container packet timestamp
    corresponds to a particular output frame from the video decoder. Normally
    you should not need to change this option.

    :auto:    Try to pick a working mode from the ones below automatically
              (default)
    :decoder: Use decoder reordering functionality.
    :sort:    Maintain a buffer of unused pts values and use the lowest value
              for the frame.

``--pvr=<option1:option2:...>``
    This option tunes various encoding properties of the PVR capture module.
    It has to be used with any hardware MPEG encoder based card supported by
    the V4L2 driver. The Hauppauge WinTV PVR-150/250/350/500 and all IVTV
    based cards are known as PVR capture cards. Be aware that only Linux
    2.6.18 kernel and above is able to handle MPEG stream through V4L2 layer.
    For hardware capture of an MPEG stream and watching it with mpv, use
    ``pvr://`` as a movie URL.

    Available options are:

    ``aspect=<0-3>``
        Specify input aspect ratio:

        :0: 1:1
        :1: 4:3 (default)
        :2: 16:9
        :3: 2.21:1

    ``arate=<32000-48000>``
        Specify encoding audio rate (default: 48000 Hz, available: 32000,
        44100 and 48000 Hz).

    ``alayer=<1-3>``
        Specify MPEG audio layer encoding (default: 2).

    ``abitrate=<32-448>``
        Specify audio encoding bitrate in kbps (default: 384).

    ``amode=<value>``
        Specify audio encoding mode. Available preset values are 'stereo',
        'joint_stereo', 'dual' and 'mono' (default: stereo).

    ``vbitrate=<value>``
        Specify average video bitrate encoding in Mbps (default: 6).

    ``vmode=<value>``
        Specify video encoding mode:

        :vbr: Variable BitRate (default)
        :cbr: Constant BitRate

    ``vpeak=<value>``
        Specify peak video bitrate encoding in Mbps (only useful for VBR
        encoding, default: 9.6).

    ``fmt=<value>``
        Choose an MPEG format for encoding:

        :ps:    MPEG-2 Program Stream (default)
        :ts:    MPEG-2 Transport Stream
        :mpeg1: MPEG-1 System Stream
        :vcd:   Video CD compatible stream
        :svcd:  Super Video CD compatible stream
        :dvd:   DVD compatible stream

``--quiet``
    Make console output less verbose; in particular, prevents the status line
    (i.e. AV: 3.4 (00:00:03.37) / 5320.6 ...) from being displayed.
    Particularly useful on slow terminals or broken ones which do not properly
    handle carriage return (i.e. ``\r``).

``--quvi-format=<best|default|...>``
    Video format/quality that is directly passed to libquvi (default: ``best``).
    This is used when opening links to streaming sites like YouTube. The
    interpretation of this value is highly specific to the streaming site and
    the video.

    libquvi 0.4.x:

        The only well-defined values that work on all sites are ``best``
        (best quality/highest bandwidth, default), and ``default`` (lowest
        quality).

        The quvi command line tool can be used to find out which formats are
        supported for a given URL: ``quvi --query-formats URL``.

    libquvi 0.9.x:

        The following explanations are relevant:
        `<http://quvi.sourceforge.net/doc/0.9/glossary_termino.html#m_stream_id>`_

        With 0.9.x, the ``quvi-format`` property can be used at runtime to cycle
        through the list of formats. Unfortunately, this resets the playback
        position and is slow too.

``--radio=<option1:option2:...>``
    These options set various parameters of the radio capture module. For
    listening to radio with mpv, use ``radio://<frequency>`` (if channels
    option is not given) or ``radio://<channel_number>`` (if channels option
    is given) as a movie URL. You can see allowed frequency range by running
    mpv with ``-v``. To start the grabbing subsystem, use
    ``radio://<frequency or channel>/capture``. If the capture keyword is not
    given, you can listen to radio using the line-in cable only. Using capture
    to listen is not recommended due to synchronization problems, which makes
    this process uncomfortable.

    Available options are:

    ``device=<value>``
        Radio device to use (default: ``/dev/radio0`` for Linux and
        ``/dev/tuner0`` for \*BSD).

    ``driver=<value>``
        Radio driver to use (default: v4l2 if available, otherwise v4l).
        Currently, v4l and v4l2 drivers are supported.

    ``volume=<0..100>``
        Sound volume for radio device (default 100).

    ``channels=<frequency>-<name>,<frequency>-<name>,...``
        Set channel list. Use _ for spaces in names (or play with quoting ;-) ).
        The channel names will then be written using OSD, and the slave
        commands ``radio_step_channel`` and ``radio_set_channel`` will be usable
        for a remote control (see LIRC). If given, number in movie URL will be
        treated as channel position in channel list.

        .. admonition:: Example

            ``radio://1``, ``radio://104.4``, ``radio_set_channel 1``

    ``adevice=<value>`` (radio capture only)
        Name of device to capture sound from. Without such a name, capture will
        be disabled, even if the ``capture`` keyword appears in the URL.
        For ALSA devices, use it in the form ``hw=<card>.<device>``. If the
        device name contains a '=', the module will use ALSA to capture,
        otherwise OSS.

    ``arate=<value>`` (radio capture only)
        Rate in samples per second (default: 44100).

        .. note::

            When using audio capture set also ``--rawaudio=rate=<value>`` option
            with the same value as arate. If you have problems with sound speed
            (runs too quickly), try to play with different rate values (e.g.
            48000, 44100, 32000,...).

    ``achannels=<value>`` (radio capture only)
        Number of audio channels to capture.

``--really-quiet``
    Display even less output and status messages than with ``--quiet``.

``--referrer=<string>``
    Specify a referrer path or URL for HTTP requests.

``--reset-on-next-file=<all|option1,option2,...>``
    Normally, mpv will try to keep all settings when playing the next file on
    the playlist, even if they were changed by the user during playback. (This
    behavior is the opposite of MPlayer's, which tries to reset all settings
    when starting next file.)

    Default: ``--reset-on-next-file=pause`` (only the pause mode is reset).

    This can be changed with this option. It accepts a list of options, and
    mpv will reset the value of these options on playback start to the initial
    value. The initial value is either the default value, or as set by the
    config file or command line.

    In some cases, this might not work as expected. For example, ``--volume``
    will only be reset if it is explicitly set in the config file or the
    command line.

    The special name ``all`` resets as many options as possible.

    .. admonition:: Examples

        - ``--reset-on-next-file=fullscreen,speed``
          Reset fullscreen and playback speed settings if they were changed
          during playback.
        - ``--reset-on-next-file=all``
          Try to reset all settings that were changed during playback.
        - ``--reset-on-next-file=""``
          Do not reset pause mode.

``--reuse-socket``
    (udp:// only)
    Allows a socket to be reused by other processes as soon as it is closed.

``--saturation=<-100-100>``
    Adjust the saturation of the video signal (default: 0). You can get
    grayscale output with this option. Not supported by all video output
    drivers.

``--save-position-on-quit``
    Always save the current playback position on quit. When this file is
    played again later, the player will seek to the old playback position on
    start. This affects any form of stopping playback (quitting, going to the
    next file).

    This behavior is disabled by default, but is always available when quitting
    the player with Shift+Q.

``--sb=<n>``
    Seek to byte position. Useful for playback from CD-ROM images or VOB files
    with junk at the beginning. See also ``--start``.

``--screen=<default|0-32>``
    In multi-monitor configurations (i.e. a single desktop that spans across
    multiple displays), this option tells mpv which screen to display the
    movie on.

    This option does not always work. In these cases, try to use ``--geometry``
    to position the window explicitly.

    .. admonition:: Note (X11)

        This option does not work properly with all window managers.

    See also ``--fs-screen``.

``--screenshot-format=<type>``
    Set the image file type used for saving screenshots.

    Available choices:

    :png:       PNG
    :ppm:       PPM
    :pgm:       PGM
    :pgmyuv:    PGM with YV12 pixel format
    :tga:       TARGA
    :jpg:       JPEG (default)
    :jpeg:      JPEG (same as jpg, but with .jpeg file ending)

``--screenshot-jpeg-quality=<0-100>``
    Set the JPEG quality level. Higher means better quality. The default is 90.

``--screenshot-png-compression=<0-9>``
    Set the PNG compression level. Higher means better compression. This will
    affect the file size of the written screenshot file and the time it takes
    to write a screenshot. Too high compression might occupy enough CPU time to
    interrupt playback. The default is 7.

``--screenshot-png-filter=<0-5>``
    Set the filter applied prior to PNG compression. 0 is none, 1 is "sub", 2 is
    "up", 3 is "average", 4 is "Paeth", and 5 is "mixed". This affects the level
    of compression that can be achieved. For most images, "mixed" achieves the
    best compression ratio, hence it is the default.

``--screenshot-template=<template>``
    Specify the filename template used to save screenshots. The template
    specifies the filename without file extension, and can contain format
    specifiers, which will be substituted when taking a screeshot.
    By default the template is ``shot%n``, which results in filenames like
    ``shot0012.png`` for example.

    The template can start with a relative or absolute path, in order to
    specify a directory location where screenshots should be saved.

    If the final screenshot filename points to an already existing file, the
    file will not be overwritten. The screenshot will either not be saved, or if
    the template contains ``%n``, saved using different, newly generated
    filename.

    Allowed format specifiers:

    ``%[#][0X]n``
        A sequence number, padded with zeros to length X (default: 04). E.g.
        passing the format ``%04n`` will yield ``0012`` on the 12th screenshot.
        The number is incremented every time a screenshot is taken or if the
        file already exists. The length ``X`` must be in the range 0-9. With
        the optional # sign, mpv will use the lowest available number. For
        example, if you take three screenshots--0001, 0002, 0003--and delete
        the first two, the next two screenshots will not be 0004 and 0005, but
        0001 and 0002 again.
    ``%f``
        Filename of the currently played video.
    ``%F``
        Same as ``%f``, but strip the file extension, including the dot.
    ``%p``
        Current playback time, in the same format as used in the OSD. The
        result is a string of the form "HH:MM:SS". For example, if the video is
        at the time position 5 minutes and 34 seconds, ``%p`` will be replaced
        with "00:05:34".
    ``%P``
        Similar to ``%p``, but extended with the playback time in milliseconds.
        It is formatted as "HH:MM:SS.mmm", with "mmm" being the millisecond
        part of the playback time.

        .. note::

            This is a simple way for getting unique per-frame timestamps. Frame
            numbers would be more intuitive, but are not easily implementable
            because container formats usually use time stamps for identifying
            frames.)
    ``%tX``
        Specify the current local date/time using the format ``X``. This format
        specifier uses the UNIX ``strftime()`` function internally, and inserts
        the result of passing "%X" to ``strftime``. For example, ``%tm`` will
        insert the number of the current month as number. You have to use
        multiple ``%tX`` specifiers to build a full date/time string.
    ``%{prop[:fallback text]}``
        Insert the value of the slave property 'prop'. E.g. ``%{filename}`` is
        the same as ``%f``. If the property does not exist or is not available,
        an error text is inserted, unless a fallback is specified.
    ``%%``
        Replaced with the ``%`` character itself.

``--screenh=<pixels>``
    Specify the screen height for video output drivers which do not know the
    screen resolution, like ``x11`` and TV-out.

``--screenw=<pixels>``
    Specify the screen width for video output drivers which do not know the
    screen resolution, like ``x11`` and TV-out.

``--show-profile=<profile>``
    Show the description and content of a profile.

``--shuffle``
    Play files in random order.

``--sid=<ID|auto|no>``
    Display the subtitle stream specified by ``<ID>`` (0-31). ``auto`` selects
    the default, ``no`` disables subtitles.

    See also ``--slang``, ``--no-sub``.

``--slang=<languagecode[,languagecode,...]>``
    Specify a priority list of subtitle languages to use. Different container
    formats employ different language codes. DVDs use ISO 639-1 two letter
    language codes, Matroska uses ISO 639-2 three letter language codes while
    OGM uses a free-form identifier. mpv prints the available languages
    when run in verbose (``-v``) mode. See also ``--sid``.

    .. admonition:: Examples

        - ``mpv dvd://1 --slang=hu,en`` chooses the Hungarian subtitle track on
          a DVD and falls back on English if Hungarian is not available.
        - ``mpv --slang=jpn example.mkv`` plays a Matroska file with Japanese
          subtitles.

``--slave-broken``
    Switches on the old slave mode. This is for testing only, and incompatible
    to the removed ``--slave`` switch.

    .. attention::
        Changes incompatible to slave mode applications have been made. In
        particular, the status line output was changed, which is used by some
        applications to determine the current playback position. This switch
        has been renamed to prevent these applications from working with this
        version of mpv, because it would lead to buggy and confusing behavior
        only. Moreover, the slave mode protocol is so horribly bad that it
        should not be used for new programs, nor should existing programs
        attempt to adapt to the changed output and use the ``--slave-broken``
        switch. Instead, a new, saner protocol should be developed (and will be,
        if there is enough interest).

        This affects most third-party GUI frontends.

``--softsleep``
    Time frames by repeatedly checking the current time instead of asking
    the kernel to wake up mpv at the correct time. Useful if your kernel
    timing is imprecise and you cannot use the RTC either. Comes at the
    price of higher CPU consumption.

``--softvol=<mode>``
    Control whether to use the volume controls of the audio output driver or
    the internal mpv volume filter.

    :no:    prefer audio driver controls, use the volume filter only if
            absolutely needed
    :yes:   always use the volume filter
    :auto:  prefer the volume filter if the audio driver uses the system mixer
            (default)

    The intention of ``auto`` is to avoid changing system mixer settings from
    within mpv with default settings. mpv is a video player, not a mixer panel.
    On the other hand, mixer controls are enabled for sound servers like
    PulseAudio, which provide per-application volume.

``--softvol-max=<10.0-10000.0>``
    Set the maximum amplification level in percent (default: 200). A value of
    200 will allow you to adjust the volume up to a maximum of double the
    current level. With values below 100 the initial volume (which is 100%)
    will be above the maximum, which e.g. the OSD cannot display correctly.

``--speed=<0.01-100>``
    Slow down or speed up playback by the factor given as parameter.

``--srate=<Hz>``
    Select the output sample rate to be used (of course sound cards have
    limits on this). If the sample frequency selected is different from that
    of the current media, the lavrresample audio filter will be
    inserted into the audio filter layer to compensate for the difference.

``--start=<relative time>``
    Seek to given time position.

    The general format for absolute times is ``[[hh:]mm:]ss[.ms]``. If the time
    is negated with ``-``, the seek is relative from the end of the file.

    ``pp%`` seeks to percent position pp (0-100).

    ``#c`` seeks to chapter number c. (Chapters start from 1.)

    .. admonition:: Examples

        ``--start=56``
            Seeks to 56 seconds.
        ``--start=01:10:00``
            Seeks to 1 hour 10 min.
        ``--start=50%``
            Seeks to the middle of the file.
        ``--start=30 --end=40``
            Seeks to 30 seconds, plays 10 seconds, and exits.
        ``--start=-3:20 --length=10``
            Seeks to 3 minutes and 20 seconds before the end of the file, plays
            10 seconds, and exits.
        ``--start='#2' --end='#4'``
            Plays chapters 2 and 3, and exits.

``--ssf=<mode>``
    Specifies software scaler parameters.

    :lgb=<0-100>:   gaussian blur filter (luma)
    :cgb=<0-100>:   gaussian blur filter (chroma)
    :ls=<-100-100>: sharpen filter (luma)
    :cs=<-100-100>: sharpen filter (chroma)
    :chs=<h>:       chroma horizontal shifting
    :cvs=<v>:       chroma vertical shifting

    .. admonition:: Example

        ``--vf=scale --ssf=lgb=3.0``

``--sstep=<sec>``
    Skip <sec> seconds after every frame.

    .. note::

        Without ``--hr-seek``, skipping will snap to keyframes.

``--stop-screensaver``, ``--no-stop-screensaver``
    Turns off the screensaver (or screen blanker and similar mechanisms) at
    startup and turns it on again on exit (default: yes).

    This is not supported on all video outputs or platforms. Sometimes it is
    implemented, but does not work (happens often on GNOME). You might be able
    to to work this around using ``--heartbeat-cmd`` instead.

``--sub=<subtitlefile1,subtitlefile2,...>``
    Use/display these subtitle files. Only one file can be displayed at the
    same time.

``--sub-fix-timing``, ``--no-sub-fix-timing``
    By default, external text subtitles are preprocessed to remove minor gaps
    or overlaps between subtitles (if the difference is smaller than 200 ms,
    the gap or overlap is removed). This does not affect image subtitles,
    subtitles muxed with audio/video, or subtitles in the ASS format.

``--sub-demuxer=<[+]name>``
    Force subtitle demuxer type for ``--sub``. Give the demuxer name as
    printed by ``--sub-demuxer=help``.

``--sub-paths=<path1:path2:...>``
    Specify extra directories to search for subtitles matching the video.
    Multiple directories can be separated by ":" (";" on Windows).
    Paths can be relative or absolute. Relative paths are interpreted relative
    to video file directory.

    .. admonition:: Example

        Assuming that ``/path/to/movie/movie.avi`` is played and
        ``--sub-paths=sub:subtitles:/tmp/subs`` is specified, mpv searches for
        subtitle files in these directories:

        - ``/path/to/movie/``
        - ``/path/to/movie/sub/``
        - ``/path/to/movie/subtitles/``
        - ``/tmp/subs/``
        - ``~/.mpv/sub/``

``--subcp=<codepage>``
    If your system supports ``iconv(3)``, you can use this option to specify
    the subtitle codepage.

    .. admonition:: Examples

        - ``--subcp=latin2``
        - ``--subcp=cp1250``

    If the player was compiled with ENCA support, you can use special syntax
    to use that::

        --subcp=enca:<language>:<fallback codepage>

    You can specify your language using a two letter language code to make
    ENCA detect the codepage automatically. If unsure, enter anything (if the
    language is invalid, mpv will complain and list valid languages).
    Fallback codepage specifies the codepage to use if autodetection fails.

    .. admonition:: Examples

        - ``--subcp=enca:cs:latin2`` guess the encoding, assuming the subtitles
          are Czech, fall back on latin 2, if the detection fails.
        - ``--subcp=enca:pl:cp1250`` guess the encoding for Polish, fall back on
          cp1250.
        - ``--subcp=enca:pl`` guess the encoding for Polish, fall back on UTF-8.
        - ``--subcp=enca`` try universal detection, fall back on UTF-8.

    If the player was compiled with libguess support, you can use it with:

    ``--subcp=guess:<language>:<fallback codepage>``

    Note that libguess always needs a language. There is no universal detection
    mode. Use ``--subcp=guess:help`` to get a list of languages (like with ENCA,
    it will be printed only if the conversion code is somehow called, for
    example when loading an external subtitle).

``--sub-delay=<sec>``
    Delays subtitles by ``<sec>`` seconds. Can be negative.

``--subfps=<rate>``
    Specify the framerate of the subtitle file (default: movie fps).

    .. note::

        ``<rate>`` > movie fps speeds the subtitles up for frame-based
        subtitle files and slows them down for time-based ones.

    Also see ``--sub-speed`` option.

``--sub-gauss=<0.0-3.0>``
    Apply gaussian blur to image subtitles (default: 0). This can help making
    pixelated DVD/Vobsubs look nicer. A value other than 0 also switches to
    software subtitle scaling. Might be slow.

    .. note::

        Never applied to text subtitles.

``--sub-gray``
    Convert image subtitles to grayscale. Can help making yellow DVD/Vobsubs
    look nicer.

    .. note::

        Never applied to text subtitles.

``--sub-pos=<0-100>``
    Specify the position of subtitles on the screen. The value is the vertical
    position of the subtitle in % of the screen height.

    .. note::

        This affects ASS subtitles as well, and may lead to incorrect subtitle
        rendering. Use with care, or use ``--sub-text-margin-y`` instead.

``--sub-scale=<0-100>``
    Factor for the text subtitle font size (default: 1).

    .. note::

        This affects ASS subtitles as well, and may lead to incorrect subtitle
        rendering. Use with care, or use ``--sub-text-font-size`` instead.

``--sub-speed=<0.1-10.0>``
    Multiply the subtitle event timestamps with the given value. Can be used
    to fix the playback speed for frame-based subtitle formats. Works for
    external text subtitles only.

    .. admonition:: Examples

        - ``--sub-speed=25/23.976`` plays frame based subtitles which have been
          loaded assuming a framerate of 23.976 at 25 FPS.

``--sws=<n>``
    Specify the software scaler algorithm to be used with ``--vf=scale``. This
    also affects video output drivers which lack hardware acceleration,
    e.g. ``x11``. See also ``--vf=scale``.

    Available types are:

    :0:  fast bilinear
    :1:  bilinear
    :2:  bicubic (good quality) (default)
    :3:  experimental
    :4:  nearest neighbor (bad quality)
    :5:  area
    :6:  luma bicubic / chroma bilinear
    :7:  gauss
    :8:  sincR
    :9:  lanczos
    :10: natural bicubic spline

    .. note::

        Some ``--sws`` options are tunable. The description of the ``scale``
        video filter has further information.

``--term-osd, --no-term-osd``
    Display OSD messages on the console when no video output is available.
    Enabled by default.

``--term-osd-esc=<string>``
    Specify the escape sequence to use before writing an OSD message on the
    console. The escape sequence should move the pointer to the beginning of
    the line used for the OSD and clear it (default: ``^[[A\r^[[K``).

``--title=<string>``
    Set the window title. Properties are expanded on playback start.
    (See `Property Expansion`_.)

    .. warning::

        There is a danger of this causing significant CPU usage, depending on
        the properties used and the window manager.

``--tv=<option1:option2:...>``
    This option tunes various properties of the TV capture module. For
    watching TV with mpv, use ``tv://`` or ``tv://<channel_number>`` or
    even ``tv://<channel_name>`` (see option ``channels`` for ``channel_name``
    below) as a movie URL. You can also use ``tv:///<input_id>`` to start
    watching a movie from a composite or S-Video input (see option ``input`` for
    details).

    Available options are:

    ``noaudio``
        no sound

    ``automute=<0-255> (v4l and v4l2 only)``
        If signal strength reported by device is less than this value, audio
        and video will be muted. In most cases automute=100 will be enough.
        Default is 0 (automute disabled).

    ``driver=<value>``
        See ``--tv=driver=help`` for a list of compiled-in TV input drivers.
        available: dummy, v4l2 (default: autodetect)

    ``device=<value>``
        Specify TV device (default: ``/dev/video0``).

    ``input=<value>``
        Specify input (default: 0 (TV), see console output for available
        inputs).

    ``freq=<value>``
        Specify the frequency to set the tuner to (e.g. 511.250). Not
        compatible with the channels parameter.

    ``outfmt=<value>``
        Specify the output format of the tuner with a preset value supported
        by the V4L driver (YV12, UYVY, YUY2, I420) or an arbitrary format given
        as hex value.

    ``width=<value>``
        output window width

    ``height=<value>``
        output window height

    ``fps=<value>``
        framerate at which to capture video (frames per second)

    ``buffersize=<value>``
        maximum size of the capture buffer in megabytes (default: dynamical)

    ``norm=<value>``
        See the console output for a list of all available norms, also see the
        ``normid`` option below.

    ``normid=<value> (v4l2 only)``
        Sets the TV norm to the given numeric ID. The TV norm depends on the
        capture card. See the console output for a list of available TV norms.

    ``channel=<value>``
        Set tuner to <value> channel.

    ``chanlist=<value>``
        available: argentina, australia, china-bcast, europe-east,
        europe-west, france, ireland, italy, japan-bcast, japan-cable,
        newzealand, russia, southafrica, us-bcast, us-cable, us-cable-hrc

    ``channels=<chan>-<name>[=<norm>],<chan>-<name>[=<norm>],...``
        Set names for channels.

        .. note::

            If <chan> is an integer greater than 1000, it will be treated as
            frequency (in kHz) rather than channel name from frequency table.
            Use _ for spaces in names (or play with quoting ;-) ). The channel
            names will then be written using OSD, and the slave commands
            ``tv_step_channel``, ``tv_set_channel`` and ``tv_last_channel``
            will be usable for a remote control (see LIRC). Not compatible with
            the ``frequency`` parameter.

        .. note::

            The channel number will then be the position in the 'channels'
            list, beginning with 1.

        .. admonition:: Examples

            ``tv://1``, ``tv://TV1``, ``tv_set_channel 1``,
            ``tv_set_channel TV1``

    ``[brightness|contrast|hue|saturation]=<-100-100>``
        Set the image equalizer on the card.

    ``audiorate=<value>``
        Set input audio sample rate.

    ``forceaudio``
        Capture audio even if there are no audio sources reported by v4l.

    ``alsa``
        Capture from ALSA.

    ``amode=<0-3>``
        Choose an audio mode:

        :0: mono
        :1: stereo
        :2: language 1
        :3: language 2

    ``forcechan=<1-2>``
        By default, the count of recorded audio channels is determined
        automatically by querying the audio mode from the TV card. This option
        allows forcing stereo/mono recording regardless of the amode option
        and the values returned by v4l. This can be used for troubleshooting
        when the TV card is unable to report the current audio mode.

    ``adevice=<value>``
        Set an audio device. <value> should be ``/dev/xxx`` for OSS and a
        hardware ID for ALSA. You must replace any ':' by a '.' in the
        hardware ID for ALSA.

    ``audioid=<value>``
        Choose an audio output of the capture card, if it has more than one.

    ``[volume|bass|treble|balance]=<0-100>``
        These options set parameters of the mixer on the video capture card.
        They will have no effect, if your card does not have one. For v4l2 50
        maps to the default value of the control, as reported by the driver.

    ``gain=<0-100>``
        Set gain control for video devices (usually webcams) to the desired
        value and switch off automatic control. A value of 0 enables automatic
        control. If this option is omitted, gain control will not be modified.

    ``immediatemode=<bool>``
        A value of 0 means capture and buffer audio and video together. A
        value of 1 (default) means to do video capture only and let the audio
        go through a loopback cable from the TV card to the sound card.

    ``mjpeg``
        Use hardware MJPEG compression (if the card supports it). When using
        this option, you do not need to specify the width and height of the
        output window, because mpv will determine it automatically from
        the decimation value (see below).

    ``decimation=<1|2|4>``
        choose the size of the picture that will be compressed by hardware
        MJPEG compression:

        :1: full size

            - 704x576 PAL
            - 704x480 NTSC

        :2: medium size

            - 352x288 PAL
            - 352x240 NTSC

        :4: small size

            - 176x144 PAL
            - 176x120 NTSC

    ``quality=<0-100>``
        Choose the quality of the JPEG compression (< 60 recommended for full
        size).

``--tvscan=<option1:option2:...>``
    Tune the TV channel scanner. mpv will also print value for
    ``--tv=channels=`` option, including existing and just found channels.

    Available suboptions are:

    ``autostart``
        Begin channel scanning immediately after startup (default: disabled).

    ``period=<0.1-2.0>``
        Specify delay in seconds before switching to next channel (default:
        0.5). Lower values will cause faster scanning, but can detect inactive
        TV channels as active.

    ``threshold=<1-100>``
        Threshold value for the signal strength (in percent), as reported by
        the device (default: 50). A signal strength higher than this value will
        indicate that the currently scanning channel is active.

``--use-filedir-conf``
    Look for a file-specific configuration file in the same directory as the
    file that is being played. See `File-specific Configuration Files`_.

    .. warning::

        May be dangerous if playing from untrusted media.

``--user-agent=<string>``
    Use ``<string>`` as user agent for HTTP streaming.

``-v``
    Increment verbosity level, one level for each ``-v`` found on the command
    line.

``--vd=<[+|-]family1:(*|decoder1),[+|-]family2:(*|decoder2),...[-]>``
    Specify a priority list of video decoders to be used, according to their
    family and name. See ``--ad`` for further details. Both of these options
    use the same syntax and semantics; the only difference is that they
    operate on different codec lists.

    .. note::

        See ``--vd=help`` for a full list of available decoders.

``--vd-lavc-bitexact``
    Only use bit-exact algorithms in all decoding steps (for codec testing).

``--vd-lavc-fast`` (MPEG-2, MPEG-4, and H.264 only)
    Enable optimizations which do not comply with the format specification and
    potentially cause problems, like simpler dequantization, simpler motion
    compensation, assuming use of the default quantization matrix, assuming YUV
    4:2:0 and skipping a few checks to detect damaged bitstreams.

``--vd-lavc-o=<key>=<value>[,<key>=<value>[,...]]``
    Pass AVOptions to libavcodec decoder. Note, a patch to make the ``o=``
    unneeded and pass all unknown options through the AVOption system is
    welcome. A full list of AVOptions can be found in the FFmpeg manual.

    Some options which used to be direct options can be set with this
    mechanism, like ``bug``, ``gray``, ``idct``, ``ec``, ``vismv``,
    ``skip_top`` (was ``st``), ``skip_bottom`` (was ``sb``), ``debug``.

    .. admonition:: Example

        ``--vd--lavc-o=debug=pict``

``--vd-lavc-skiploopfilter=<skipvalue> (H.264 only)``
    Skips the loop filter (AKA deblocking) during H.264 decoding. Since
    the filtered frame is supposed to be used as reference for decoding
    dependent frames, this has a worse effect on quality than not doing
    deblocking on e.g. MPEG-2 video. But at least for high bitrate HDTV,
    this provides a big speedup with little visible quality loss.

    ``<skipvalue>`` can be one of the following:

    :none:    Never skip.
    :default: Skip useless processing steps (e.g. 0 size packets in AVI).
    :nonref:  Skip frames that are not referenced (i.e. not used for
              decoding other frames, the error cannot "build up").
    :bidir:   Skip B-Frames.
    :nonkey:  Skip all frames except keyframes.
    :all:     Skip all frames.

``--vd-lavc-skipidct=<skipvalue> (MPEG-1/2 only)``
    Skips the IDCT step. This degrades quality a lot in almost all cases
    (see skiploopfilter for available skip values).

``--vd-lavc-skipframe=<skipvalue>``
    Skips decoding of frames completely. Big speedup, but jerky motion and
    sometimes bad artifacts (see skiploopfilter for available skip values).

``--vd-lavc-threads=<0-16>``
    Number of threads to use for decoding. Whether threading is actually
    supported depends on codec. 0 means autodetect number of cores on the
    machine and use that, up to the maximum of 16 (default: 0).

``--version, -V``
    Print version string and exit.

``--vf=<filter1[=parameter1:parameter2:...],filter2,...>``
    Specify a list of video filters to apply to the video stream. See
    `VIDEO FILTERS`_ for details and descriptions of the available filters.
    The option variants ``--vf-add``, ``--vf-pre``, ``--vf-del`` and
    ``--vf-clr`` exist to modify a previously specified list, but you
    should not need these for typical use.

``--vid=<ID|auto|no>``
    Select video channel. ``auto`` selects the default, ``no`` disables video.

``--vo=<driver1[:suboption1[=value]:...],driver2,...[,]>``
    Specify a priority list of video output drivers to be used. For
    interactive use, one would normally specify a single one to use, but in
    configuration files, specifying a list of fallbacks may make sense. See
    `VIDEO OUTPUT DRIVERS`_ for details and descriptions of available drivers.

``--volstep=<0-100>``
    Set the step size of mixer volume changes in percent of the full range
    (default: 3).

``--volume=<-1-100>``
    Set the startup volume. A value of -1 (the default) will not change the
    volume. See also ``--softvol``.

``--wid=<ID>``
    (X11 and Windows only)
    This tells mpv to attach to an existing window. The ID is interpreted as
    "Window" on X11, and as HWND on Windows. If a VO is selected that supports
    this option, a new window will be created and the given window will be set
    as parent. The window will always be resized to cover the parent window
    fully, and will add black bars to compensate for the video aspect ratio.

    See also ``--slave-broken``.<|MERGE_RESOLUTION|>--- conflicted
+++ resolved
@@ -1253,29 +1253,11 @@
     depends on the VO backend and how it handles keyboard input. Does not
     apply to terminal input.)
 
-<<<<<<< HEAD
---no-aspect
-    Ignore aspect ratio information from video file and assume the video has
-    square pixels. See also ``--aspect``.
-
---no-cache
-=======
-``--avi-ni``
-    (Internal AVI demuxer which is not used by default only)
-    Force usage of non-interleaved AVI parser (fixes playback of some bad AVI
-    files).
-
 ``--no-aspect``
     Ignore aspect ratio information from video file and assume the video has
     square pixels. See also ``--aspect``.
 
-``--no-bps``
-    (Internal AVI demuxer which is not used by default only)
-    Do not use average byte/second value for A-V sync. Helps with some AVI
-    files with broken header.
-
 ``--no-cache``
->>>>>>> 7a71a2cc
     Turn off input stream caching. See ``--cache``.
 
 ``--no-colorkey``
