--- conflicted
+++ resolved
@@ -2514,7 +2514,10 @@
         change_filters(mpctx, STREAM_AUDIO, cmd->args[0].v.s, cmd->args[1].v.s);
         break;
 
-<<<<<<< HEAD
+    case MP_CMD_VF:
+        change_video_filters(mpctx, cmd->args[0].v.s, cmd->args[1].v.s);
+        break;
+
     case MP_CMD_LUA:
         if (mpctx->lua_ctx) {
 #ifdef CONFIG_LUA
@@ -2525,12 +2528,6 @@
         }
         break;
 
-=======
->>>>>>> 78ebb3c6
-    case MP_CMD_VF:
-        change_video_filters(mpctx, cmd->args[0].v.s, cmd->args[1].v.s);
-        break;
-
     case MP_CMD_SCRIPT_DISPATCH:
         if (mpctx->lua_ctx) {
 #ifdef CONFIG_LUA
