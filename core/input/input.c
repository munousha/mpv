/*
 * This file is part of MPlayer.
 *
 * MPlayer is free software; you can redistribute it and/or modify
 * it under the terms of the GNU General Public License as published by
 * the Free Software Foundation; either version 2 of the License, or
 * (at your option) any later version.
 *
 * MPlayer is distributed in the hope that it will be useful,
 * but WITHOUT ANY WARRANTY; without even the implied warranty of
 * MERCHANTABILITY or FITNESS FOR A PARTICULAR PURPOSE.  See the
 * GNU General Public License for more details.
 *
 * You should have received a copy of the GNU General Public License along
 * with MPlayer; if not, write to the Free Software Foundation, Inc.,
 * 51 Franklin Street, Fifth Floor, Boston, MA 02110-1301 USA.
 */

#include "config.h"

#include <stdlib.h>
#include <string.h>
#include <stdio.h>
#include <stdbool.h>
#include <unistd.h>
#include <errno.h>
#include <sys/types.h>
#include <sys/stat.h>
#include <sys/time.h>
#include <fcntl.h>
#include <ctype.h>
#include <assert.h>

#include <libavutil/avstring.h>
#include <libavutil/common.h>

#include "osdep/io.h"
#include "osdep/getch2.h"

#include "input.h"
#include "core/mp_fifo.h"
#include "keycodes.h"
#include "osdep/timer.h"
#include "core/mp_msg.h"
#include "core/m_config.h"
#include "core/m_option.h"
#include "core/path.h"
#include "talloc.h"
#include "core/options.h"
#include "core/bstr.h"
#include "stream/stream.h"
#include "core/mp_common.h"

#include "joystick.h"

#ifdef CONFIG_LIRC
#include "lirc.h"
#endif

#ifdef CONFIG_LIRCC
#include <lirc/lircc.h>
#endif

#ifdef CONFIG_COCOA
#include "osdep/macosx_events.h"
#endif

#define MP_MAX_KEY_DOWN 4

struct cmd_bind {
    int input[MP_MAX_KEY_DOWN + 1];
    char *cmd;
    char *location;     // filename/line number of definition
    struct cmd_bind_section *owner;
};

struct key_name {
    int key;
    char *name;
};

/* This array defines all known commands.
 * The first field is an id used to recognize the command.
 * The second is the command name used in slave mode and input.conf.
 * Then comes the definition of each argument, first mandatory arguments
 * (ARG_INT, ARG_FLOAT, ARG_STRING) if any, then optional arguments
 * (OARG_INT(default), etc) if any. The command will be given the default
 * argument value if the user didn't give enough arguments to specify it.
 * A command can take a maximum of MP_CMD_MAX_ARGS arguments (10).
 */

#define ARG_INT                 { .type = {"", NULL, &m_option_type_int} }
#define ARG_FLOAT               { .type = {"", NULL, &m_option_type_float} }
#define ARG_STRING              { .type = {"", NULL, &m_option_type_string} }
#define ARG_CHOICE(c)           { .type = {"", NULL, &m_option_type_choice,    \
                                           M_CHOICES(c)} }
#define ARG_TIME                { .type = {"", NULL, &m_option_type_time} }

#define OARG_FLOAT(def)         { .type = {"", NULL, &m_option_type_float},    \
                                  .optional = true, .v.f = def }
#define OARG_INT(def)           { .type = {"", NULL, &m_option_type_int},      \
                                  .optional = true, .v.i = def }
#define OARG_CHOICE(def, c)     { .type = {"", NULL, &m_option_type_choice,    \
                                           M_CHOICES(c)},                      \
                                  .optional = true, .v.i = def }

static int parse_cycle_dir(const struct m_option *opt, struct bstr name,
                           struct bstr param, void *dst);
static const struct m_option_type m_option_type_cycle_dir = {
    .name = "up|down",
    .parse = parse_cycle_dir,
};

static const mp_cmd_t mp_cmds[] = {
  { MP_CMD_IGNORE, "ignore", },

  { MP_CMD_RADIO_STEP_CHANNEL, "radio_step_channel", { ARG_INT } },
  { MP_CMD_RADIO_SET_CHANNEL, "radio_set_channel", { ARG_STRING } },
  { MP_CMD_RADIO_SET_FREQ, "radio_set_freq", { ARG_FLOAT } },
  { MP_CMD_RADIO_STEP_FREQ, "radio_step_freq", {ARG_FLOAT } },

  { MP_CMD_SEEK, "seek", {
      ARG_TIME,
      OARG_CHOICE(0, ({"relative", 0},          {"0", 0},
                      {"absolute-percent", 1},  {"1", 1},
                      {"absolute", 2},          {"2", 2})),
      OARG_CHOICE(0, ({"default-precise", 0},   {"0", 0},
                      {"exact", 1},             {"1", 1},
                      {"keyframes", -1},        {"-1", -1})),
  }},
  { MP_CMD_SPEED_MULT, "speed_mult", { ARG_FLOAT } },
  { MP_CMD_QUIT, "quit", { OARG_INT(0) } },
  { MP_CMD_QUIT_WATCH_LATER, "quit_watch_later", },
  { MP_CMD_STOP, "stop", },
  { MP_CMD_FRAME_STEP, "frame_step", },
  { MP_CMD_FRAME_BACK_STEP, "frame_back_step", },
  { MP_CMD_PLAYLIST_NEXT, "playlist_next", {
      OARG_CHOICE(0, ({"weak", 0},              {"0", 0},
                      {"force", 1},             {"1", 1})),
  }},
  { MP_CMD_PLAYLIST_PREV, "playlist_prev", {
      OARG_CHOICE(0, ({"weak", 0},              {"0", 0},
                      {"force", 1},             {"1", 1})),
  }},
  { MP_CMD_SUB_STEP, "sub_step", { ARG_INT } },
  { MP_CMD_OSD, "osd", { OARG_INT(-1) } },
  { MP_CMD_PRINT_TEXT, "print_text", { ARG_STRING } },
  { MP_CMD_SHOW_TEXT, "show_text", { ARG_STRING, OARG_INT(-1), OARG_INT(0) } },
  { MP_CMD_SHOW_PROGRESS, "show_progress", },
  { MP_CMD_SUB_ADD, "sub_add", { ARG_STRING } },
  { MP_CMD_SUB_REMOVE, "sub_remove", { OARG_INT(-1) } },
  { MP_CMD_SUB_RELOAD, "sub_reload", { OARG_INT(-1) } },

  { MP_CMD_TV_START_SCAN, "tv_start_scan", },
  { MP_CMD_TV_STEP_CHANNEL, "tv_step_channel", { ARG_INT } },
  { MP_CMD_TV_STEP_NORM, "tv_step_norm", },
  { MP_CMD_TV_STEP_CHANNEL_LIST, "tv_step_chanlist", },
  { MP_CMD_TV_SET_CHANNEL, "tv_set_channel", { ARG_STRING } },
  { MP_CMD_TV_LAST_CHANNEL, "tv_last_channel", },
  { MP_CMD_TV_SET_FREQ, "tv_set_freq", { ARG_FLOAT } },
  { MP_CMD_TV_STEP_FREQ, "tv_step_freq", { ARG_FLOAT } },
  { MP_CMD_TV_SET_NORM, "tv_set_norm", { ARG_STRING } },

  { MP_CMD_DVB_SET_CHANNEL, "dvb_set_channel", { ARG_INT, ARG_INT } },

  { MP_CMD_SCREENSHOT, "screenshot", {
      OARG_CHOICE(2, ({"video", 0},
                      {"window", 1},
                      {"subtitles", 2})),
      OARG_CHOICE(0, ({"single", 0},
                      {"each-frame", 1})),
  }},
  { MP_CMD_SCREENSHOT_TO_FILE, "screenshot_to_file", {
      ARG_STRING,
      OARG_CHOICE(2, ({"video", 0},
                      {"window", 1},
                      {"subtitles", 2})),
  }},
  { MP_CMD_LOADFILE, "loadfile", {
      ARG_STRING,
      OARG_CHOICE(0, ({"replace", 0},          {"0", 0},
                      {"append", 1},           {"1", 1})),
  }},
  { MP_CMD_LOADLIST, "loadlist", {
      ARG_STRING,
      OARG_CHOICE(0, ({"replace", 0},          {"0", 0},
                      {"append", 1},           {"1", 1})),
  }},
  { MP_CMD_PLAYLIST_CLEAR, "playlist_clear", },
  { MP_CMD_RUN, "run", { ARG_STRING } },

  { MP_CMD_KEYDOWN_EVENTS, "key_down_event", { ARG_INT } },
  { MP_CMD_SET, "set", { ARG_STRING,  ARG_STRING } },
  { MP_CMD_GET_PROPERTY, "get_property", { ARG_STRING } },
  { MP_CMD_ADD, "add", { ARG_STRING, OARG_FLOAT(0) } },
  { MP_CMD_CYCLE, "cycle", {
      ARG_STRING,
      { .type = {"", NULL, &m_option_type_cycle_dir},
        .optional = true,
        .v.f = 1 },
  }},

  { MP_CMD_AF_SWITCH, "af_switch", { ARG_STRING } },
  { MP_CMD_AF_ADD, "af_add", { ARG_STRING } },
  { MP_CMD_AF_DEL, "af_del", { ARG_STRING } },
  { MP_CMD_AF_CLR, "af_clr", },
  { MP_CMD_AF_CMDLINE, "af_cmdline", { ARG_STRING, ARG_STRING } },

  { MP_CMD_VF, "vf", { ARG_STRING, ARG_STRING } },

  { MP_CMD_VO_CMDLINE, "vo_cmdline", { ARG_STRING } },

  { MP_CMD_SCRIPT_DISPATCH, "script_dispatch", { ARG_INT } },

  { MP_CMD_LUA, "lua", { ARG_STRING } },

  {0}
};

// Map legacy commands to proper commands
struct legacy_cmd {
    const char *old, *new;
};
static const struct legacy_cmd legacy_cmds[] = {
    {"loop",                    "cycle loop"},
    {"seek_chapter",            "add chapter"},
    {"switch_angle",            "cycle angle"},
    {"pause",                   "cycle pause"},
    {"volume",                  "add volume"},
    {"mute",                    "cycle mute"},
    {"audio_delay",             "add audio-delay"},
    {"switch_audio",            "cycle audio"},
    {"balance",                 "add balance"},
    {"vo_fullscreen",           "cycle fullscreen"},
    {"panscan",                 "add panscan"},
    {"vo_ontop",                "cycle ontop"},
    {"vo_border",               "cycle border"},
    {"frame_drop",              "cycle framedrop"},
    {"gamma",                   "add gamma"},
    {"brightness",              "add brightness"},
    {"contrast",                "add contrast"},
    {"saturation",              "add saturation"},
    {"hue",                     "add hue"},
    {"switch_vsync",            "cycle vsync"},
    {"sub_load",                "sub_add"},
    {"sub_select",              "cycle sub"},
    {"sub_pos",                 "add sub-pos"},
    {"sub_delay",               "add sub-delay"},
    {"sub_visibility",          "cycle sub-visibility"},
    {"forced_subs_only",        "cycle sub-forced-only"},
    {"sub_scale",               "add sub-scale"},
    {"ass_use_margins",         "cycle ass-use-margins"},
    {"tv_set_brightness",       "add tv-brightness"},
    {"tv_set_hue",              "add tv-hue"},
    {"tv_set_saturation",       "add tv-saturation"},
    {"tv_set_contrast",         "add tv-contrast"},
    {"step_property_osd",       "cycle"},
    {"step_property",           "no-osd cycle"},
    {"set_property",            "no-osd set"},
    {"set_property_osd",        "set"},
    {"speed_set",               "set speed"},
    {"osd_show_text",           "show_text"},
    {"osd_show_property_text",  "show_text"},
    {"osd_show_progression",    "show_progress"},
    {"show_chapters_osd",       "show_text ${chapter-list}"},
    {"!show_chapters",          "show_text ${chapter-list}"},
    {"show_tracks_osd",         "show_text ${track-list}"},
    {"!show_tracks",            "show_text ${track-list}"},
    {"!show_playlist",          "show_text ${playlist}"},

    // Approximate (can fail if user added additional whitespace)
    {"pt_step 1",               "playlist_next"},
    {"pt_step -1",              "playlist_prev"},
    // Switch_ratio without argument resets aspect ratio
    {"switch_ratio ",           "set aspect "},
    {"switch_ratio",            "set aspect 0"},
    {0}
};


/// The names of the keys as used in input.conf
/// If you add some new keys, you also need to add them here

static const struct key_name key_names[] = {
  { ' ', "SPACE" },
  { '#', "SHARP" },
  { MP_KEY_ENTER, "ENTER" },
  { MP_KEY_TAB, "TAB" },
  { MP_KEY_BACKSPACE, "BS" },
  { MP_KEY_DELETE, "DEL" },
  { MP_KEY_INSERT, "INS" },
  { MP_KEY_HOME, "HOME" },
  { MP_KEY_END, "END" },
  { MP_KEY_PAGE_UP, "PGUP" },
  { MP_KEY_PAGE_DOWN, "PGDWN" },
  { MP_KEY_ESC, "ESC" },
  { MP_KEY_PRINT, "PRINT" },
  { MP_KEY_RIGHT, "RIGHT" },
  { MP_KEY_LEFT, "LEFT" },
  { MP_KEY_DOWN, "DOWN" },
  { MP_KEY_UP, "UP" },
  { MP_KEY_F+1, "F1" },
  { MP_KEY_F+2, "F2" },
  { MP_KEY_F+3, "F3" },
  { MP_KEY_F+4, "F4" },
  { MP_KEY_F+5, "F5" },
  { MP_KEY_F+6, "F6" },
  { MP_KEY_F+7, "F7" },
  { MP_KEY_F+8, "F8" },
  { MP_KEY_F+9, "F9" },
  { MP_KEY_F+10, "F10" },
  { MP_KEY_F+11, "F11" },
  { MP_KEY_F+12, "F12" },
  { MP_KEY_KP0, "KP0" },
  { MP_KEY_KP1, "KP1" },
  { MP_KEY_KP2, "KP2" },
  { MP_KEY_KP3, "KP3" },
  { MP_KEY_KP4, "KP4" },
  { MP_KEY_KP5, "KP5" },
  { MP_KEY_KP6, "KP6" },
  { MP_KEY_KP7, "KP7" },
  { MP_KEY_KP8, "KP8" },
  { MP_KEY_KP9, "KP9" },
  { MP_KEY_KPDEL, "KP_DEL" },
  { MP_KEY_KPDEC, "KP_DEC" },
  { MP_KEY_KPINS, "KP_INS" },
  { MP_KEY_KPENTER, "KP_ENTER" },
  { MP_MOUSE_BTN0, "MOUSE_BTN0" },
  { MP_MOUSE_BTN1, "MOUSE_BTN1" },
  { MP_MOUSE_BTN2, "MOUSE_BTN2" },
  { MP_MOUSE_BTN3, "MOUSE_BTN3" },
  { MP_MOUSE_BTN4, "MOUSE_BTN4" },
  { MP_MOUSE_BTN5, "MOUSE_BTN5" },
  { MP_MOUSE_BTN6, "MOUSE_BTN6" },
  { MP_MOUSE_BTN7, "MOUSE_BTN7" },
  { MP_MOUSE_BTN8, "MOUSE_BTN8" },
  { MP_MOUSE_BTN9, "MOUSE_BTN9" },
  { MP_MOUSE_BTN10, "MOUSE_BTN10" },
  { MP_MOUSE_BTN11, "MOUSE_BTN11" },
  { MP_MOUSE_BTN12, "MOUSE_BTN12" },
  { MP_MOUSE_BTN13, "MOUSE_BTN13" },
  { MP_MOUSE_BTN14, "MOUSE_BTN14" },
  { MP_MOUSE_BTN15, "MOUSE_BTN15" },
  { MP_MOUSE_BTN16, "MOUSE_BTN16" },
  { MP_MOUSE_BTN17, "MOUSE_BTN17" },
  { MP_MOUSE_BTN18, "MOUSE_BTN18" },
  { MP_MOUSE_BTN19, "MOUSE_BTN19" },
  { MP_MOUSE_BTN0_DBL, "MOUSE_BTN0_DBL" },
  { MP_MOUSE_BTN1_DBL, "MOUSE_BTN1_DBL" },
  { MP_MOUSE_BTN2_DBL, "MOUSE_BTN2_DBL" },
  { MP_MOUSE_BTN3_DBL, "MOUSE_BTN3_DBL" },
  { MP_MOUSE_BTN4_DBL, "MOUSE_BTN4_DBL" },
  { MP_MOUSE_BTN5_DBL, "MOUSE_BTN5_DBL" },
  { MP_MOUSE_BTN6_DBL, "MOUSE_BTN6_DBL" },
  { MP_MOUSE_BTN7_DBL, "MOUSE_BTN7_DBL" },
  { MP_MOUSE_BTN8_DBL, "MOUSE_BTN8_DBL" },
  { MP_MOUSE_BTN9_DBL, "MOUSE_BTN9_DBL" },
  { MP_MOUSE_BTN10_DBL, "MOUSE_BTN10_DBL" },
  { MP_MOUSE_BTN11_DBL, "MOUSE_BTN11_DBL" },
  { MP_MOUSE_BTN12_DBL, "MOUSE_BTN12_DBL" },
  { MP_MOUSE_BTN13_DBL, "MOUSE_BTN13_DBL" },
  { MP_MOUSE_BTN14_DBL, "MOUSE_BTN14_DBL" },
  { MP_MOUSE_BTN15_DBL, "MOUSE_BTN15_DBL" },
  { MP_MOUSE_BTN16_DBL, "MOUSE_BTN16_DBL" },
  { MP_MOUSE_BTN17_DBL, "MOUSE_BTN17_DBL" },
  { MP_MOUSE_BTN18_DBL, "MOUSE_BTN18_DBL" },
  { MP_MOUSE_BTN19_DBL, "MOUSE_BTN19_DBL" },
  { MP_JOY_AXIS1_MINUS, "JOY_UP" },
  { MP_JOY_AXIS1_PLUS, "JOY_DOWN" },
  { MP_JOY_AXIS0_MINUS, "JOY_LEFT" },
  { MP_JOY_AXIS0_PLUS, "JOY_RIGHT" },

  { MP_JOY_AXIS0_PLUS,  "JOY_AXIS0_PLUS" },
  { MP_JOY_AXIS0_MINUS, "JOY_AXIS0_MINUS" },
  { MP_JOY_AXIS1_PLUS,  "JOY_AXIS1_PLUS" },
  { MP_JOY_AXIS1_MINUS, "JOY_AXIS1_MINUS" },
  { MP_JOY_AXIS2_PLUS,  "JOY_AXIS2_PLUS" },
  { MP_JOY_AXIS2_MINUS, "JOY_AXIS2_MINUS" },
  { MP_JOY_AXIS3_PLUS,  "JOY_AXIS3_PLUS" },
  { MP_JOY_AXIS3_MINUS, "JOY_AXIS3_MINUS" },
  { MP_JOY_AXIS4_PLUS,  "JOY_AXIS4_PLUS" },
  { MP_JOY_AXIS4_MINUS, "JOY_AXIS4_MINUS" },
  { MP_JOY_AXIS5_PLUS,  "JOY_AXIS5_PLUS" },
  { MP_JOY_AXIS5_MINUS, "JOY_AXIS5_MINUS" },
  { MP_JOY_AXIS6_PLUS,  "JOY_AXIS6_PLUS" },
  { MP_JOY_AXIS6_MINUS, "JOY_AXIS6_MINUS" },
  { MP_JOY_AXIS7_PLUS,  "JOY_AXIS7_PLUS" },
  { MP_JOY_AXIS7_MINUS, "JOY_AXIS7_MINUS" },
  { MP_JOY_AXIS8_PLUS,  "JOY_AXIS8_PLUS" },
  { MP_JOY_AXIS8_MINUS, "JOY_AXIS8_MINUS" },
  { MP_JOY_AXIS9_PLUS,  "JOY_AXIS9_PLUS" },
  { MP_JOY_AXIS9_MINUS, "JOY_AXIS9_MINUS" },

  { MP_JOY_BTN0,        "JOY_BTN0" },
  { MP_JOY_BTN1,        "JOY_BTN1" },
  { MP_JOY_BTN2,        "JOY_BTN2" },
  { MP_JOY_BTN3,        "JOY_BTN3" },
  { MP_JOY_BTN4,        "JOY_BTN4" },
  { MP_JOY_BTN5,        "JOY_BTN5" },
  { MP_JOY_BTN6,        "JOY_BTN6" },
  { MP_JOY_BTN7,        "JOY_BTN7" },
  { MP_JOY_BTN8,        "JOY_BTN8" },
  { MP_JOY_BTN9,        "JOY_BTN9" },

  { MP_AR_PLAY,         "AR_PLAY" },
  { MP_AR_PLAY_HOLD,    "AR_PLAY_HOLD" },
  { MP_AR_CENTER,       "AR_CENTER" },
  { MP_AR_CENTER_HOLD,  "AR_CENTER_HOLD" },
  { MP_AR_NEXT,         "AR_NEXT" },
  { MP_AR_NEXT_HOLD,    "AR_NEXT_HOLD" },
  { MP_AR_PREV,         "AR_PREV" },
  { MP_AR_PREV_HOLD,    "AR_PREV_HOLD" },
  { MP_AR_MENU,         "AR_MENU" },
  { MP_AR_MENU_HOLD,    "AR_MENU_HOLD" },
  { MP_AR_VUP,          "AR_VUP" },
  { MP_AR_VUP_HOLD,     "AR_VUP_HOLD" },
  { MP_AR_VDOWN,        "AR_VDOWN" },
  { MP_AR_VDOWN_HOLD,   "AR_VDOWN_HOLD" },

  { MP_MK_PLAY,         "MK_PLAY" },
  { MP_MK_PREV,         "MK_PREV" },
  { MP_MK_NEXT,         "MK_NEXT" },

  { MP_KEY_POWER,       "POWER" },
  { MP_KEY_MENU,        "MENU" },
  { MP_KEY_PLAY,        "PLAY" },
  { MP_KEY_PAUSE,       "PAUSE" },
  { MP_KEY_PLAYPAUSE,   "PLAYPAUSE" },
  { MP_KEY_STOP,        "STOP" },
  { MP_KEY_FORWARD,     "FORWARD" },
  { MP_KEY_REWIND,      "REWIND" },
  { MP_KEY_NEXT,        "NEXT" },
  { MP_KEY_PREV,        "PREV" },
  { MP_KEY_VOLUME_UP,   "VOLUME_UP" },
  { MP_KEY_VOLUME_DOWN, "VOLUME_DOWN" },
  { MP_KEY_MUTE,        "MUTE" },

  // These are kept for backward compatibility
  { MP_KEY_PAUSE,   "XF86_PAUSE" },
  { MP_KEY_STOP,    "XF86_STOP" },
  { MP_KEY_PREV,    "XF86_PREV" },
  { MP_KEY_NEXT,    "XF86_NEXT" },

<<<<<<< HEAD
  { MP_KEY_CLOSE_WIN,  "CLOSE_WIN" },
  { MP_KEY_MOUSE_MOVE, "MOUSE_MOVE" },
=======
  { MP_KEY_CLOSE_WIN,   "CLOSE_WIN" },
  { MP_KEY_MOUSE_MOVE,  "MOUSE_MOVE" },
  { MP_KEY_MOUSE_LEAVE, "MOUSE_LEAVE" },
>>>>>>> c01a5f72

  { 0, NULL }
};

struct key_name modifier_names[] = {
    { MP_KEY_MODIFIER_SHIFT, "Shift" },
    { MP_KEY_MODIFIER_CTRL,  "Ctrl" },
    { MP_KEY_MODIFIER_ALT,   "Alt" },
    { MP_KEY_MODIFIER_META,  "Meta" },
    { 0 }
};

#ifndef MP_MAX_KEY_FD
#define MP_MAX_KEY_FD 10
#endif

#ifndef MP_MAX_CMD_FD
#define MP_MAX_CMD_FD 10
#endif

struct input_fd {
    int fd;
    union {
        int (*key)(void *ctx, int fd);
        int (*cmd)(int fd, char *dest, int size);
    } read_func;
    int (*close_func)(int fd);
    void *ctx;
    unsigned eof : 1;
    unsigned drop : 1;
    unsigned dead : 1;
    unsigned got_cmd : 1;
    unsigned no_select : 1;
    // These fields are for the cmd fds.
    char *buffer;
    int pos, size;
};

struct cmd_bind_section {
    struct cmd_bind *cmd_binds;
    bool is_builtin;
    char *section;
    struct mp_rect mouse_area;  // set at runtime, if at all
    bool mouse_area_set;        // mouse_area is valid and should be tested
    struct cmd_bind_section *next;
};

#define MAX_ACTIVE_SECTIONS 5
#define MAX_MOUSE_AREA_RCS (MAX_ACTIVE_SECTIONS * 2)

struct mp_mouse_area
{
    struct mp_rect rc[MAX_MOUSE_AREA_RCS];
    int num_rc;
};

struct active_section {
    char *name;
    int flags;
};

struct cmd_queue {
    struct mp_cmd *first;
};

struct input_ctx {
    // Autorepeat stuff
    short ar_state;
    int64_t last_ar;
    mp_cmd_t *ar_cmd;

    // Autorepeat config
    unsigned int ar_delay;
    unsigned int ar_rate;
    // Maximum number of queued commands from keypresses (limit to avoid
    // repeated slow commands piling up)
    int key_fifo_size;

    // these are the keys currently down
    int key_down[MP_MAX_KEY_DOWN];
    unsigned int num_key_down;
    int64_t last_key_down;
    struct mp_cmd *current_down_cmd;

    // Mouse position on the consumer side (as command.c sees it)
    int mouse_x, mouse_y;
<<<<<<< HEAD
=======
    char *mouse_section; // last section to receive mouse event
>>>>>>> c01a5f72

    // Mouse position on the producer side (as the VO sees it)
    // Unlike mouse_x/y, this can be used to resolve mouse click bindings.
    int mouse_vo_x, mouse_vo_y;

    bool test;

    bool default_bindings;
    // List of command binding sections
    struct cmd_bind_section *cmd_bind_sections;

    // List currently active command sections
    struct active_section active_sections[MAX_ACTIVE_SECTIONS];
    int num_active_sections;

    // Used to track whether we managed to read something while checking
    // events sources. If yes, the sources may have more queued.
    bool got_new_events;

    unsigned int mouse_event_counter;

    struct input_fd key_fds[MP_MAX_KEY_FD];
    unsigned int num_key_fd;

    struct input_fd cmd_fds[MP_MAX_CMD_FD];
    unsigned int num_cmd_fd;

    struct cmd_queue key_cmd_queue;
    struct cmd_queue control_cmd_queue;

    int wakeup_pipe[2];
};


int async_quit_request;

static int print_key_list(m_option_t *cfg, char *optname, char *optparam);
static int print_cmd_list(m_option_t *cfg, char *optname, char *optparam);

#define OPT_BASE_STRUCT struct MPOpts

// Our command line options
static const m_option_t input_conf[] = {
    OPT_STRING("conf", input.config_file, CONF_GLOBAL),
    OPT_INT("ar-delay", input.ar_delay, CONF_GLOBAL),
    OPT_INT("ar-rate", input.ar_rate, CONF_GLOBAL),
    { "keylist", print_key_list, CONF_TYPE_PRINT_FUNC, CONF_GLOBAL | CONF_NOCFG },
    { "cmdlist", print_cmd_list, CONF_TYPE_PRINT_FUNC, CONF_GLOBAL | CONF_NOCFG },
    OPT_STRING("js-dev", input.js_dev, CONF_GLOBAL),
    OPT_STRING("file", input.in_file, CONF_GLOBAL),
    OPT_FLAG("default-bindings", input.default_bindings, CONF_GLOBAL),
    OPT_FLAG("test", input.test, CONF_GLOBAL),
    { NULL, NULL, 0, 0, 0, 0, NULL}
};

static const m_option_t mp_input_opts[] = {
    { "input", (void *)&input_conf, CONF_TYPE_SUBCONFIG, 0, 0, 0, NULL},
    OPT_FLAG("joystick", input.use_joystick, CONF_GLOBAL),
    OPT_FLAG("lirc", input.use_lirc, CONF_GLOBAL),
    OPT_FLAG("lircc", input.use_lircc, CONF_GLOBAL),
#ifdef CONFIG_COCOA
    OPT_FLAG("ar", input.use_ar, CONF_GLOBAL),
    OPT_FLAG("media-keys", input.use_media_keys, CONF_GLOBAL),
#endif
    { NULL, NULL, 0, 0, 0, 0, NULL}
};

static int default_cmd_func(int fd, char *buf, int l);

static const char builtin_input_conf[] =
#include "core/input/input_conf.h"
;

static bool test_rect(struct mp_rect *rc, int x, int y)
{
    return x >= rc->x0 && y >= rc->y0 && x < rc->x1 && y < rc->y1;
}

static char *get_key_name(int key, char *ret)
{
    for (int i = 0; modifier_names[i].name; i++) {
        if (modifier_names[i].key & key) {
            ret = talloc_asprintf_append_buffer(ret, "%s+",
                                                modifier_names[i].name);
            key -= modifier_names[i].key;
        }
    }
    for (int i = 0; key_names[i].name != NULL; i++) {
        if (key_names[i].key == key)
            return talloc_asprintf_append_buffer(ret, "%s", key_names[i].name);
    }

    // printable, and valid unicode range
    if (key >= 32 && key <= 0x10FFFF)
        return mp_append_utf8_buffer(ret, key);

    // Print the hex key code
    return talloc_asprintf_append_buffer(ret, "%#-8x", key);
}

static char *get_key_combo_name(int *keys, int max)
{
    char *ret = talloc_strdup(NULL, "");
    while (1) {
        ret = get_key_name(*keys, ret);
        if (--max && *++keys)
            ret = talloc_asprintf_append_buffer(ret, "-");
        else
            break;
    }
    return ret;
}

bool mp_input_is_abort_cmd(int cmd_id)
{
    switch (cmd_id) {
    case MP_CMD_QUIT:
    case MP_CMD_PLAYLIST_NEXT:
    case MP_CMD_PLAYLIST_PREV:
        return true;
    }
    return false;
}

static int queue_count_cmds(struct cmd_queue *queue)
{
    int res = 0;
    for (struct mp_cmd *cmd = queue->first; cmd; cmd = cmd->queue_next)
        res++;
    return res;
}

static bool queue_has_abort_cmds(struct cmd_queue *queue)
{
    for (struct mp_cmd *cmd = queue->first; cmd; cmd = cmd->queue_next) {
        if (mp_input_is_abort_cmd(cmd->id))
            return true;
    }
    return false;
}

static void queue_remove(struct cmd_queue *queue, struct mp_cmd *cmd)
{
    struct mp_cmd **p_prev = &queue->first;
    while (*p_prev != cmd) {
        p_prev = &(*p_prev)->queue_next;
    }
    // if this fails, cmd was not in the queue
    assert(*p_prev == cmd);
    *p_prev = cmd->queue_next;
}

static void queue_add(struct cmd_queue *queue, struct mp_cmd *cmd,
                      bool at_head)
{
    if (at_head) {
        cmd->queue_next = queue->first;
        queue->first = cmd;
    } else {
        struct mp_cmd **p_prev = &queue->first;
        while (*p_prev)
            p_prev = &(*p_prev)->queue_next;
        *p_prev = cmd;
        cmd->queue_next = NULL;
    }
}

int mp_input_add_cmd_fd(struct input_ctx *ictx, int fd, int select,
                        int read_func(int fd, char *dest, int size),
                        int close_func(int fd))
{
    if (ictx->num_cmd_fd == MP_MAX_CMD_FD) {
        mp_tmsg(MSGT_INPUT, MSGL_ERR, "Too many command file descriptors, "
                "cannot register file descriptor %d.\n", fd);
        return 0;
    }
    if (select && fd < 0) {
        mp_msg(MSGT_INPUT, MSGL_ERR,
               "Invalid fd %d in mp_input_add_cmd_fd", fd);
        return 0;
    }

    ictx->cmd_fds[ictx->num_cmd_fd] = (struct input_fd){
        .fd = fd,
        .read_func.cmd = read_func ? read_func : default_cmd_func,
        .close_func = close_func,
        .no_select = !select
    };
    ictx->num_cmd_fd++;

    return 1;
}

void mp_input_rm_cmd_fd(struct input_ctx *ictx, int fd)
{
    struct input_fd *cmd_fds = ictx->cmd_fds;
    unsigned int i;

    for (i = 0; i < ictx->num_cmd_fd; i++) {
        if (cmd_fds[i].fd == fd)
            break;
    }
    if (i == ictx->num_cmd_fd)
        return;
    if (cmd_fds[i].close_func)
        cmd_fds[i].close_func(cmd_fds[i].fd);
    talloc_free(cmd_fds[i].buffer);

    if (i + 1 < ictx->num_cmd_fd)
        memmove(&cmd_fds[i], &cmd_fds[i + 1],
                (ictx->num_cmd_fd - i - 1) * sizeof(struct input_fd));
    ictx->num_cmd_fd--;
}

void mp_input_rm_key_fd(struct input_ctx *ictx, int fd)
{
    struct input_fd *key_fds = ictx->key_fds;
    unsigned int i;

    for (i = 0; i < ictx->num_key_fd; i++) {
        if (key_fds[i].fd == fd)
            break;
    }
    if (i == ictx->num_key_fd)
        return;
    if (key_fds[i].close_func)
        key_fds[i].close_func(key_fds[i].fd);

    if (i + 1 < ictx->num_key_fd)
        memmove(&key_fds[i], &key_fds[i + 1],
                (ictx->num_key_fd - i - 1) * sizeof(struct input_fd));
    ictx->num_key_fd--;
}

int mp_input_add_key_fd(struct input_ctx *ictx, int fd, int select,
                        int read_func(void *ctx, int fd),
                        int close_func(int fd), void *ctx)
{
    if (ictx->num_key_fd == MP_MAX_KEY_FD) {
        mp_tmsg(MSGT_INPUT, MSGL_ERR, "Too many key file descriptors, "
                "cannot register file descriptor %d.\n", fd);
        return 0;
    }
    if (select && fd < 0) {
        mp_msg(MSGT_INPUT, MSGL_ERR,
               "Invalid fd %d in mp_input_add_key_fd", fd);
        return 0;
    }

    ictx->key_fds[ictx->num_key_fd] = (struct input_fd){
        .fd = fd,
        .read_func.key = read_func,
        .close_func = close_func,
        .no_select = !select,
        .ctx = ctx,
    };
    ictx->num_key_fd++;

    return 1;
}

static int parse_cycle_dir(const struct m_option *opt, struct bstr name,
                           struct bstr param, void *dst)
{
    float val;
    if (bstrcmp0(param, "up") == 0) {
        val = +1;
    } else if (bstrcmp0(param, "down") == 0) {
        val = -1;
    } else {
        return m_option_type_float.parse(opt, name, param, dst);
    }
    *(float *)dst = val;
    return 1;
}

static bool read_token(bstr str, bstr *out_rest, bstr *out_token)
{
    bstr t = bstr_lstrip(str);
    int next = bstrcspn(t, WHITESPACE "#");
    // Handle comments
    if (t.start[next] == '#')
        t = bstr_splice(t, 0, next);
    if (!t.len)
        return false;
    *out_token = bstr_splice(t, 0, next);
    *out_rest = bstr_cut(t, next);
    return true;
}

static bool eat_token(bstr *str, const char *tok)
{
    bstr rest, token;
    if (read_token(*str, &rest, &token) && bstrcmp0(token, tok) == 0) {
        *str = rest;
        return true;
    }
    return false;
}

static bool read_escaped_string(void *talloc_ctx, bstr *str, bstr *literal)
{
    bstr t = *str;
    char *new = talloc_strdup(talloc_ctx, "");
    while (t.len) {
        if (t.start[0] == '"')
            break;
        if (t.start[0] == '\\') {
            t = bstr_cut(t, 1);
            if (!mp_parse_escape(&t, &new))
                goto error;
        } else {
            new = talloc_strndup_append_buffer(new, t.start, 1);
            t = bstr_cut(t, 1);
        }
    }
    int len = str->len - t.len;
    *literal = new ? bstr0(new) : bstr_splice(*str, 0, len);
    *str = bstr_cut(*str, len);
    return true;
error:
    talloc_free(new);
    return false;
}

mp_cmd_t *mp_input_parse_cmd(bstr str, const char *loc)
{
    int pausing = 0;
    int on_osd = MP_ON_OSD_AUTO;
    bool raw_args = false;
    struct mp_cmd *cmd = NULL;
    bstr start = str;
    void *tmp = talloc_new(NULL);

    str = bstr_lstrip(str);
    for (const struct legacy_cmd *entry = legacy_cmds; entry->old; entry++) {
        bstr old = bstr0(entry->old);
        bool silent = bstr_eatstart0(&old, "!");
        if (bstrcasecmp(bstr_splice(str, 0, old.len), old) == 0) {
            if (!silent) {
                mp_tmsg(MSGT_INPUT, MSGL_WARN, "Warning: command '%.*s' is "
                        "deprecated, replaced with '%s' at %s.\n",
                        BSTR_P(old), entry->new, loc);
            }
            bstr s = bstr_cut(str, old.len);
            str = bstr0(talloc_asprintf(tmp, "%s%.*s", entry->new, BSTR_P(s)));
            start = str;
            break;
        }
    }

    while (1) {
        if (eat_token(&str, "pausing")) {
            pausing = 1;
        } else if (eat_token(&str, "pausing_keep")) {
            pausing = 2;
        } else if (eat_token(&str, "pausing_toggle")) {
            pausing = 3;
        } else if (eat_token(&str, "pausing_keep_force")) {
            pausing = 4;
        } else if (eat_token(&str, "no-osd")) {
            on_osd = MP_ON_OSD_NO;
        } else if (eat_token(&str, "osd-bar")) {
            on_osd = MP_ON_OSD_BAR;
        } else if (eat_token(&str, "osd-msg")) {
            on_osd = MP_ON_OSD_MSG;
        } else if (eat_token(&str, "osd-msg-bar")) {
            on_osd = MP_ON_OSD_MSG | MP_ON_OSD_BAR;
        } else if (eat_token(&str, "osd-auto")) {
            // default
        } else if (eat_token(&str, "raw")) {
            raw_args = true;
        } else if (eat_token(&str, "expand-properties")) {
            // default
        } else {
            break;
        }
    }

    int cmd_idx = 0;
    while (mp_cmds[cmd_idx].name != NULL) {
        if (eat_token(&str, mp_cmds[cmd_idx].name))
            break;
        cmd_idx++;
    }

    if (mp_cmds[cmd_idx].name == NULL) {
        mp_tmsg(MSGT_INPUT, MSGL_ERR, "Command '%.*s' not found.\n",
                BSTR_P(str));
        goto error;
    }

    cmd = talloc_ptrtype(NULL, cmd);
    *cmd = mp_cmds[cmd_idx];
    cmd->pausing = pausing;
    cmd->on_osd = on_osd;
    cmd->raw_args = raw_args;

    for (int i = 0; i < MP_CMD_MAX_ARGS; i++) {
        struct mp_cmd_arg *cmdarg = &cmd->args[i];
        if (!cmdarg->type.type)
            break;
        cmd->nargs++;
        str = bstr_lstrip(str);
        bstr arg = {0};
        if (bstr_eatstart0(&str, "\"")) {
            if (!read_escaped_string(tmp, &str, &arg)) {
                mp_tmsg(MSGT_INPUT, MSGL_ERR, "Command %s: argument %d "
                        "has broken string escapes.\n", cmd->name, i + 1);
                goto error;
            }
            if (!bstr_eatstart0(&str, "\"")) {
                mp_tmsg(MSGT_INPUT, MSGL_ERR, "Command %s: argument %d is "
                        "unterminated.\n", cmd->name, i + 1);
                goto error;
            }
        } else {
            if (!read_token(str, &str, &arg))
                break;
            if (cmdarg->optional && bstrcmp0(arg, "-") == 0)
                continue;
        }
        // Prevent option API from trying to deallocate static strings
        cmdarg->v = ((struct mp_cmd_arg) {{0}}).v;
        int r = m_option_parse(&cmdarg->type, bstr0(cmd->name), arg, &cmdarg->v);
        if (r < 0) {
            mp_tmsg(MSGT_INPUT, MSGL_ERR, "Command %s: argument %d "
                    "can't be parsed: %s.\n", cmd->name, i + 1,
                    m_option_strerror(r));
            goto error;
        }
        if (cmdarg->type.type == &m_option_type_string)
            cmdarg->v.s = talloc_steal(cmd, cmdarg->v.s);
    }

    bstr dummy;
    if (read_token(str, &dummy, &dummy)) {
        mp_tmsg(MSGT_INPUT, MSGL_ERR, "Command %s has trailing unused "
                "arguments: '%.*s'.\n", cmd->name, BSTR_P(str));
        // Better make it fatal to make it clear something is wrong.
        goto error;
    }

    int min_args = 0;
    while (min_args < MP_CMD_MAX_ARGS && cmd->args[min_args].type.type
           && !cmd->args[min_args].optional)
    {
        min_args++;
    }
    if (cmd->nargs < min_args) {
        mp_tmsg(MSGT_INPUT, MSGL_ERR, "Command %s requires at least %d "
                "arguments, we found only %d so far.\n", cmd->name, min_args,
                cmd->nargs);
        goto error;
    }

    bstr orig = (bstr) {start.start, str.start - start.start};
    cmd->original = bstrdup(cmd, bstr_strip(orig));

    talloc_free(tmp);
    return cmd;

error:
    mp_tmsg(MSGT_INPUT, MSGL_ERR, "Command was defined at %s.\n", loc);
    talloc_free(cmd);
    talloc_free(tmp);
    return NULL;
}

#define MP_CMD_MAX_SIZE 4096

static int read_cmd(struct input_fd *mp_fd, char **ret)
{
    char *end;
    *ret = NULL;

    // Allocate the buffer if it doesn't exist
    if (!mp_fd->buffer) {
        mp_fd->buffer = talloc_size(NULL, MP_CMD_MAX_SIZE);
        mp_fd->pos = 0;
        mp_fd->size = MP_CMD_MAX_SIZE;
    }

    // Get some data if needed/possible
    while (!mp_fd->got_cmd && !mp_fd->eof && (mp_fd->size - mp_fd->pos > 1)) {
        int r = mp_fd->read_func.cmd(mp_fd->fd, mp_fd->buffer + mp_fd->pos,
                                     mp_fd->size - 1 - mp_fd->pos);
        // Error ?
        if (r < 0) {
            switch (r) {
            case MP_INPUT_ERROR:
            case MP_INPUT_DEAD:
                mp_tmsg(MSGT_INPUT, MSGL_ERR, "Error while reading "
                        "command file descriptor %d: %s\n",
                        mp_fd->fd, strerror(errno));
            case MP_INPUT_NOTHING:
                return r;
            case MP_INPUT_RETRY:
                continue;
            }
            // EOF ?
        } else if (r == 0) {
            mp_fd->eof = 1;
            break;
        }
        mp_fd->pos += r;
        break;
    }

    mp_fd->got_cmd = 0;

    while (1) {
        int l = 0;
        // Find the cmd end
        mp_fd->buffer[mp_fd->pos] = '\0';
        end = strchr(mp_fd->buffer, '\r');
        if (end)
            *end = '\n';
        end = strchr(mp_fd->buffer, '\n');
        // No cmd end ?
        if (!end) {
            // If buffer is full we must drop all until the next \n
            if (mp_fd->size - mp_fd->pos <= 1) {
                mp_tmsg(MSGT_INPUT, MSGL_ERR, "Command buffer of file "
                        "descriptor %d is full: dropping content.\n",
                        mp_fd->fd);
                mp_fd->pos = 0;
                mp_fd->drop = 1;
            }
            break;
        }
        // We already have a cmd : set the got_cmd flag
        else if ((*ret)) {
            mp_fd->got_cmd = 1;
            break;
        }

        l = end - mp_fd->buffer;

        // Not dropping : put the cmd in ret
        if (!mp_fd->drop)
            *ret = talloc_strndup(NULL, mp_fd->buffer, l);
        else
            mp_fd->drop = 0;
        mp_fd->pos -= l + 1;
        memmove(mp_fd->buffer, end + 1, mp_fd->pos);
    }

    if (*ret)
        return 1;
    else
        return MP_INPUT_NOTHING;
}

static int default_cmd_func(int fd, char *buf, int l)
{
    while (1) {
        int r = read(fd, buf, l);
        // Error ?
        if (r < 0) {
            if (errno == EINTR)
                continue;
            else if (errno == EAGAIN)
                return MP_INPUT_NOTHING;
            return MP_INPUT_ERROR;
            // EOF ?
        }
        return r;
    }
}

static int read_wakeup(void *ctx, int fd)
{
    char buf[100];
    read(fd, buf, sizeof(buf));
    return MP_INPUT_NOTHING;
}

static bool bind_matches_key(struct cmd_bind *bind, int n, int *keys);

static void append_bind_info(char **pmsg, struct cmd_bind *bind)
{
    char *msg = *pmsg;
    struct mp_cmd *cmd = mp_input_parse_cmd(bstr0(bind->cmd), bind->location);
    bstr stripped = cmd ? cmd->original : bstr0(bind->cmd);
    msg = talloc_asprintf_append(msg, " '%.*s'", BSTR_P(stripped));
    if (!cmd)
        msg = talloc_asprintf_append(msg, " (invalid)");
    if (strcmp(bind->owner->section, "default") != 0)
        msg = talloc_asprintf_append(msg, " in section {%s}",
                                     bind->owner->section);
    msg = talloc_asprintf_append(msg, " in %s", bind->location);
    if (bind->owner->is_builtin)
        msg = talloc_asprintf_append(msg, " (default)");
    talloc_free(cmd);
    *pmsg = msg;
}

static mp_cmd_t *handle_test(struct input_ctx *ictx, int n, int *keys)
{
    char *key_buf = get_key_combo_name(keys, n);
    // "$>" to disable property substitution when invoking "show_text"
    char *msg = talloc_asprintf(NULL, "$>Key %s is bound to:\n", key_buf);
    talloc_free(key_buf);

    int count = 0;
    for (struct cmd_bind_section *bs = ictx->cmd_bind_sections;
         bs; bs = bs->next)
    {
        for (struct cmd_bind *bind = bs->cmd_binds; bind && bind->cmd; bind++) {
            if (bind_matches_key(bind, n, keys)) {
                count++;
                msg = talloc_asprintf_append(msg, "%d. ", count);
                append_bind_info(&msg, bind);
                msg = talloc_asprintf_append(msg, "\n");
            }
        }
    }

    if (!count)
        msg = talloc_asprintf_append(msg, "(nothing)");

    mp_msg(MSGT_INPUT, MSGL_V, "[input] %s\n", msg);

    mp_cmd_t *res = mp_input_parse_cmd(bstr0("show_text \"\""), "");
    res->args[0].v.s = talloc_steal(res, msg);
    return res;
}

static bool bind_matches_key(struct cmd_bind *bind, int n, int *keys)
{
    int found = 1, s;
    for (s = 0; s < n && bind->input[s] != 0; s++) {
        if (bind->input[s] != keys[s]) {
            found = 0;
            break;
        }
    }
    return found && bind->input[s] == 0 && s == n;
}

static struct cmd_bind *find_bind_for_key(struct cmd_bind *binds, int n,
                                          int *keys)
{
    int j;

    if (n <= 0 || !binds)
        return NULL;
    for (j = 0; binds[j].cmd != NULL; j++) {
        if (bind_matches_key(&binds[j], n, keys))
            break;
    }
    return binds[j].cmd ? &binds[j] : NULL;
}

static struct cmd_bind_section *get_bind_section(struct input_ctx *ictx,
                                                 bool builtin, bstr section)
{
    struct cmd_bind_section *bind_section = ictx->cmd_bind_sections;

    if (section.len == 0)
        section = bstr0("default");
    while (bind_section) {
        if (bstrcmp0(section, bind_section->section) == 0
            && builtin == bind_section->is_builtin)
            return bind_section;
        if (bind_section->next == NULL)
            break;
        bind_section = bind_section->next;
    }
    if (bind_section) {
        bind_section->next = talloc_ptrtype(ictx, bind_section->next);
        bind_section = bind_section->next;
    } else {
        ictx->cmd_bind_sections = talloc_ptrtype(ictx, ictx->cmd_bind_sections);
        bind_section = ictx->cmd_bind_sections;
    }
    *bind_section = (struct cmd_bind_section) {
        .section = bstrdup0(bind_section, section),
        .is_builtin = builtin,
    };
    return bind_section;
}

static struct cmd_bind *find_any_bind_for_key(struct input_ctx *ictx,
                                              char *force_section,
                                              int n, int *keys)
{
<<<<<<< HEAD
    for (int i = ictx->num_active_sections - 1; i >= 0; i--) {
        struct active_section *as = &ictx->active_sections[i];
        bstr name = bstr0(as->name);
        for (int b = 0; b < 2; b++) {
            bool builtin = !!b;
            struct cmd_bind_section *bs = get_bind_section(ictx, builtin, name);
            for (int i = 0; i < n; i++) {
                if (MP_KEY_DEPENDS_ON_MOUSE_POS(keys[i]) &&
                    bs->mouse_area_set &&
                    !test_rect(&bs->mouse_area,
                               ictx->mouse_vo_x,
                               ictx->mouse_vo_y))
                    goto skip;
            }
            struct cmd_bind *cmd = find_bind_for_key(bs->cmd_binds, n, keys);
            if (cmd)
                return cmd;
            skip: ;
        }
        if (as->flags & MP_INPUT_EXCLUSIVE)
            break;
    }
=======
    if (force_section) {
        for (int b = 0; b < 2; b++) {
            bool builtin = !!b;
            struct cmd_bind_section *bs = get_bind_section(ictx, builtin,
                                                           bstr0(force_section));
            struct cmd_bind *cmd = find_bind_for_key(bs->cmd_binds, n, keys);
            if (cmd)
                return cmd;
        }
        return NULL;
    }

    for (int i = ictx->num_active_sections - 1; i >= 0; i--) {
        struct active_section *as = &ictx->active_sections[i];
        bstr name = bstr0(as->name);
        for (int b = 0; b < 2; b++) {
            bool builtin = !!b;
            struct cmd_bind_section *bs = get_bind_section(ictx, builtin, name);
            for (int i = 0; i < n; i++) {
                if (MP_KEY_DEPENDS_ON_MOUSE_POS(keys[i]) &&
                    bs->mouse_area_set &&
                    !test_rect(&bs->mouse_area,
                               ictx->mouse_vo_x,
                               ictx->mouse_vo_y))
                    goto skip;
            }
            struct cmd_bind *cmd = find_bind_for_key(bs->cmd_binds, n, keys);
            if (cmd)
                return cmd;
            skip: ;
        }
        if (as->flags & MP_INPUT_EXCLUSIVE)
            break;
    }

>>>>>>> c01a5f72
    return NULL;
}

static mp_cmd_t *get_cmd_from_keys(struct input_ctx *ictx, char *force_section,
                                   int n, int *keys)
{
    if (ictx->test)
        return handle_test(ictx, n, keys);

    struct cmd_bind *cmd = find_any_bind_for_key(ictx, force_section, n, keys);
    if (cmd == NULL && n > 1) {
        // Hitting two keys at once, and if there's no binding for this
        // combination, the key hit last should be checked.
        cmd = find_any_bind_for_key(ictx, force_section, 1, (int[]){keys[n - 1]});
    }

    if (cmd == NULL) {
        char *key_buf = get_key_combo_name(keys, n);
        mp_tmsg(MSGT_INPUT, MSGL_WARN,
                "No bind found for key '%s'.\n", key_buf);
        talloc_free(key_buf);
        return NULL;
    }
    mp_cmd_t *ret = mp_input_parse_cmd(bstr0(cmd->cmd), cmd->location);
    if (ret) {
        ret->input_section = cmd->owner->section;
    } else {
        char *key_buf = get_key_combo_name(keys, n);
        mp_tmsg(MSGT_INPUT, MSGL_ERR,
                "Invalid command for bound key '%s': '%s'\n", key_buf, cmd->cmd);
        talloc_free(key_buf);
    }
    return ret;
}

static void release_down_cmd(struct input_ctx *ictx)
{
    if (ictx->current_down_cmd && ictx->current_down_cmd->key_up_follows) {
        ictx->current_down_cmd->key_up_follows = false;
        queue_add(&ictx->key_cmd_queue, ictx->current_down_cmd, false);
    } else {
        talloc_free(ictx->current_down_cmd);
    }
    ictx->current_down_cmd = NULL;
    ictx->last_key_down = 0;
    ictx->ar_state = -1;
}

static mp_cmd_t *interpret_key(struct input_ctx *ictx, int code)
{
    unsigned int j;
    mp_cmd_t *ret;

    if (code == MP_KEY_MOUSE_MOVE)
        return get_cmd_from_keys(ictx, 1, (int[]){code});

    /* On normal keyboards shift changes the character code of non-special
     * keys, so don't count the modifier separately for those. In other words
     * we want to have "a" and "A" instead of "a" and "Shift+A"; but a separate
     * shift modifier is still kept for special keys like arrow keys.
     */
    int unmod = code & ~(MP_KEY_MODIFIER_MASK | MP_KEY_STATE_DOWN);
    if (unmod >= 32 && unmod < MP_KEY_BASE)
        code &= ~MP_KEY_MODIFIER_SHIFT;

    if (code & MP_KEY_STATE_DOWN) {
        if (ictx->num_key_down >= MP_MAX_KEY_DOWN) {
            mp_tmsg(MSGT_INPUT, MSGL_ERR, "Too many key down events "
                    "at the same time\n");
            return NULL;
        }
        code &= ~MP_KEY_STATE_DOWN;
        // Check if we don't already have this key as pushed
        for (j = 0; j < ictx->num_key_down; j++) {
            if (ictx->key_down[j] == code)
                break;
        }
        if (j != ictx->num_key_down)
            return NULL;
        release_down_cmd(ictx);
        ictx->key_down[ictx->num_key_down] = code;
        ictx->num_key_down++;
        ictx->last_key_down = mp_time_us();
        ictx->ar_state = 0;
<<<<<<< HEAD
        ictx->current_down_cmd = get_cmd_from_keys(ictx, ictx->num_key_down,
=======
        ictx->current_down_cmd = get_cmd_from_keys(ictx, NULL, ictx->num_key_down,
>>>>>>> c01a5f72
                                                   ictx->key_down);
        if (ictx->current_down_cmd && (code & MP_KEY_EMIT_ON_UP))
            ictx->current_down_cmd->key_up_follows = true;
        return mp_cmd_clone(ictx->current_down_cmd);
    }
    // button released or press of key with no separate down/up events
    for (j = 0; j < ictx->num_key_down; j++) {
        if (ictx->key_down[j] == code)
            break;
    }
    bool doubleclick = MP_KEY_IS_MOUSE_BTN_DBL(code);
    if (doubleclick) {
        int btn = code - MP_MOUSE_BTN0_DBL + MP_MOUSE_BTN0;
        if (!ictx->num_key_down
            || ictx->key_down[ictx->num_key_down - 1] != btn)
            return NULL;
        j = ictx->num_key_down - 1;
        ictx->key_down[j] = code;
    }
    bool emit_key = ictx->last_key_down;
    if (j == ictx->num_key_down) {  // was not already down; add temporarily
        if (ictx->num_key_down > MP_MAX_KEY_DOWN) {
            mp_tmsg(MSGT_INPUT, MSGL_ERR, "Too many key down events "
                    "at the same time\n");
            return NULL;
        }
        ictx->key_down[ictx->num_key_down] = code;
        ictx->num_key_down++;
        emit_key = true;
    }
    // This is a key up event, but the key up command is added by
    // release_down_cmd(), not by this code.
    emit_key &= !(code & MP_KEY_EMIT_ON_UP);
    // Interpret only maximal point of multibutton event
    ret = NULL;
    if (emit_key)
        ret = get_cmd_from_keys(ictx, NULL, ictx->num_key_down, ictx->key_down);
    if (doubleclick) {
        ictx->key_down[j] = code - MP_MOUSE_BTN0_DBL + MP_MOUSE_BTN0;
        return ret;
    }
    // Remove the key
    if (j + 1 < ictx->num_key_down)
        memmove(&ictx->key_down[j], &ictx->key_down[j + 1],
                (ictx->num_key_down - (j + 1)) * sizeof(int));
    ictx->num_key_down--;
    release_down_cmd(ictx);
    return ret;
}

static mp_cmd_t *check_autorepeat(struct input_ctx *ictx)
{
    // No input : autorepeat ?
    if (ictx->ar_rate > 0 && ictx->ar_state >= 0 && ictx->num_key_down > 0
        && !(ictx->key_down[ictx->num_key_down - 1] & MP_NO_REPEAT_KEY)) {
        int64_t t = mp_time_us();
        if (ictx->last_ar + 2000000 < t)
            ictx->last_ar = t;
        // First time : wait delay
        if (ictx->ar_state == 0
            && (t - ictx->last_key_down) >= ictx->ar_delay * 1000)
        {
            if (!ictx->current_down_cmd) {
                ictx->ar_state = -1;
                return NULL;
            }
            ictx->ar_state = 1;
            ictx->last_ar = ictx->last_key_down + ictx->ar_delay * 1000;
            return mp_cmd_clone(ictx->current_down_cmd);
            // Then send rate / sec event
        } else if (ictx->ar_state == 1
                   && (t - ictx->last_ar) >= 1000000 / ictx->ar_rate) {
            ictx->last_ar += 1000000 / ictx->ar_rate;
            return mp_cmd_clone(ictx->current_down_cmd);
        }
    }
    return NULL;
}

static void add_key_cmd(struct input_ctx *ictx, struct mp_cmd *cmd)
{
    struct cmd_queue *queue = &ictx->key_cmd_queue;
    if (queue_count_cmds(queue) >= ictx->key_fifo_size &&
            (!mp_input_is_abort_cmd(cmd->id) || queue_has_abort_cmds(queue)))
    {
        talloc_free(cmd);
        return;
    }
    queue_add(queue, cmd, false);
}

// Whether a command can deal with redundant key up events.
static bool key_updown_ok(enum mp_command_type cmd)
{
    switch (cmd) {
    case MP_CMD_SCRIPT_DISPATCH:
        return true;
    default:
        return false;
    }
}

void mp_input_feed_key(struct input_ctx *ictx, int code)
{
    ictx->got_new_events = true;
    int unmod = code & ~(MP_KEY_MODIFIER_MASK | MP_KEY_STATE_DOWN);
    if (MP_KEY_DEPENDS_ON_MOUSE_POS(unmod))
        ictx->mouse_event_counter++;
    if (code == MP_INPUT_RELEASE_ALL) {
        mp_msg(MSGT_INPUT, MSGL_V, "input: release all\n");
        memset(ictx->key_down, 0, sizeof(ictx->key_down));
        ictx->num_key_down = 0;
        release_down_cmd(ictx);
        return;
    }
    mp_msg(MSGT_INPUT, MSGL_V, "input: key code=%#x\n", code);
    struct mp_cmd *cmd = interpret_key(ictx, code);
    if (!cmd)
        return;
    // Prevent redundant key-down events from being added to the queue. In some
    // cases (like MP_CMD_SEEK commands), duplicated events might severely
    // confuse the frontend.
    if (cmd->key_up_follows && !key_updown_ok(cmd->id)) {
        talloc_free(cmd);
        return;
    }
    add_key_cmd(ictx, cmd);
}

<<<<<<< HEAD
=======
static void trigger_mouse_leave(struct input_ctx *ictx, char *new_section)
{
    if (!new_section)
        new_section = "default";

    char *old = ictx->mouse_section;
    ictx->mouse_section = new_section;

    if (old && strcmp(old, ictx->mouse_section) != 0) {
        struct mp_cmd *cmd =
            get_cmd_from_keys(ictx, old, 1, (int[]){MP_KEY_MOUSE_LEAVE});
        if (cmd)
            add_key_cmd(ictx, cmd);
    }
}


>>>>>>> c01a5f72
void mp_input_set_mouse_pos(struct input_ctx *ictx, int x, int y)
{
    ictx->mouse_event_counter++;
    ictx->mouse_vo_x = x;
    ictx->mouse_vo_y = y;
<<<<<<< HEAD
    struct mp_cmd *cmd = interpret_key(ictx, MP_KEY_MOUSE_MOVE);
=======

    struct mp_cmd *cmd =
        get_cmd_from_keys(ictx, NULL, 1, (int[]){MP_KEY_MOUSE_MOVE});

    trigger_mouse_leave(ictx, cmd ? cmd->input_section : NULL);

>>>>>>> c01a5f72
    if (!cmd)
        return;
    cmd->mouse_move = true;
    cmd->mouse_x = x;
    cmd->mouse_y = y;
    add_key_cmd(ictx, cmd);
}

static void read_cmd_fd(struct input_ctx *ictx, struct input_fd *cmd_fd)
{
    int r;
    char *text;
    while ((r = read_cmd(cmd_fd, &text)) >= 0) {
        ictx->got_new_events = true;
        struct mp_cmd *cmd = mp_input_parse_cmd(bstr0(text), "<pipe>");
        talloc_free(text);
        if (cmd)
            queue_add(&ictx->control_cmd_queue, cmd, false);
        if (!cmd_fd->got_cmd)
            return;
    }
    if (r == MP_INPUT_ERROR)
        mp_tmsg(MSGT_INPUT, MSGL_ERR, "Error on command file descriptor %d\n",
                cmd_fd->fd);
    else if (r == MP_INPUT_DEAD)
        cmd_fd->dead = true;
}

static void read_key_fd(struct input_ctx *ictx, struct input_fd *key_fd)
{
    int code = key_fd->read_func.key(key_fd->ctx, key_fd->fd);
    if (code >= 0 || code == MP_INPUT_RELEASE_ALL) {
        mp_input_feed_key(ictx, code);
        return;
    }

    if (code == MP_INPUT_ERROR)
        mp_tmsg(MSGT_INPUT, MSGL_ERR,
                "Error on key input file descriptor %d\n", key_fd->fd);
    else if (code == MP_INPUT_DEAD) {
        mp_tmsg(MSGT_INPUT, MSGL_ERR,
                "Dead key input on file descriptor %d\n", key_fd->fd);
        key_fd->dead = true;
    }
}

/**
 * \param time time to wait at most for an event in milliseconds
 */
static void read_events(struct input_ctx *ictx, int time)
{
    if (ictx->num_key_down) {
        time = FFMIN(time, 1000 / ictx->ar_rate);
        time = FFMIN(time, ictx->ar_delay);
    }
    time = FFMAX(time, 0);
    ictx->got_new_events = false;
    struct input_fd *key_fds = ictx->key_fds;
    struct input_fd *cmd_fds = ictx->cmd_fds;
    for (int i = 0; i < ictx->num_key_fd; i++)
        if (key_fds[i].dead) {
            mp_input_rm_key_fd(ictx, key_fds[i].fd);
            i--;
        } else if (time && key_fds[i].no_select)
            read_key_fd(ictx, &key_fds[i]);
    for (int i = 0; i < ictx->num_cmd_fd; i++)
        if (cmd_fds[i].dead || cmd_fds[i].eof) {
            mp_input_rm_cmd_fd(ictx, cmd_fds[i].fd);
            i--;
        } else if (time && cmd_fds[i].no_select)
            read_cmd_fd(ictx, &cmd_fds[i]);
    if (ictx->got_new_events)
        time = 0;
#ifdef HAVE_POSIX_SELECT
    fd_set fds;
    FD_ZERO(&fds);
    int max_fd = 0;
    for (int i = 0; i < ictx->num_key_fd; i++) {
        if (key_fds[i].no_select)
            continue;
        if (key_fds[i].fd > max_fd)
            max_fd = key_fds[i].fd;
        FD_SET(key_fds[i].fd, &fds);
    }
    for (int i = 0; i < ictx->num_cmd_fd; i++) {
        if (cmd_fds[i].no_select)
            continue;
        if (cmd_fds[i].fd > max_fd)
            max_fd = cmd_fds[i].fd;
        FD_SET(cmd_fds[i].fd, &fds);
    }
    struct timeval tv, *time_val;
    tv.tv_sec = time / 1000;
    tv.tv_usec = (time % 1000) * 1000;
    time_val = &tv;
    if (select(max_fd + 1, &fds, NULL, NULL, time_val) < 0) {
        if (errno != EINTR)
            mp_tmsg(MSGT_INPUT, MSGL_ERR, "Select error: %s\n",
                    strerror(errno));
        FD_ZERO(&fds);
    }
#else
    if (time > 0)
        mp_sleep_us(time * 1000);
#endif


    for (int i = 0; i < ictx->num_key_fd; i++) {
#ifdef HAVE_POSIX_SELECT
        if (!key_fds[i].no_select && !FD_ISSET(key_fds[i].fd, &fds))
            continue;
#endif
        read_key_fd(ictx, &key_fds[i]);
    }

    for (int i = 0; i < ictx->num_cmd_fd; i++) {
#ifdef HAVE_POSIX_SELECT
        if (!cmd_fds[i].no_select && !FD_ISSET(cmd_fds[i].fd, &fds))
            continue;
#endif
        read_cmd_fd(ictx, &cmd_fds[i]);
    }
}

/* To support blocking file descriptors we don't loop the read over
 * every source until it's known to be empty. Instead we use this wrapper
 * to run select() again.
 */
static void read_all_fd_events(struct input_ctx *ictx, int time)
{
    while (1) {
        read_events(ictx, time);
        if (!ictx->got_new_events)
            return;
        time = 0;
    }
}

static void read_all_events(struct input_ctx *ictx, int time)
{
    getch2_poll();
#ifdef CONFIG_COCOA
    cocoa_check_events();
#endif
    read_all_fd_events(ictx, time);
}

int mp_input_queue_cmd(struct input_ctx *ictx, mp_cmd_t *cmd)
{
    ictx->got_new_events = true;
    if (!cmd)
        return 0;
    queue_add(&ictx->control_cmd_queue, cmd, false);
    return 1;
}

/**
 * \param peek_only when set, the returned command stays in the queue.
 * Do not free the returned cmd whe you set this!
 */
mp_cmd_t *mp_input_get_cmd(struct input_ctx *ictx, int time, int peek_only)
{
    if (async_quit_request) {
        struct mp_cmd *cmd = mp_input_parse_cmd(bstr0("quit 1"), "");
        queue_add(&ictx->control_cmd_queue, cmd, true);
    }

    if (ictx->control_cmd_queue.first || ictx->key_cmd_queue.first)
        time = 0;
    read_all_events(ictx, time);
    struct cmd_queue *queue = &ictx->control_cmd_queue;
    if (!queue->first)
        queue = &ictx->key_cmd_queue;
    if (!queue->first) {
        struct mp_cmd *repeated = check_autorepeat(ictx);
        if (repeated)
            queue_add(queue, repeated, false);
    }
    struct mp_cmd *ret = queue->first;
    if (!ret)
        return NULL;

    if (!peek_only) {
        queue_remove(queue, ret);
        if (ret->mouse_move) {
            ictx->mouse_x = ret->mouse_x;
            ictx->mouse_y = ret->mouse_y;
        }
    }

    return ret;
}

void mp_input_get_mouse_pos(struct input_ctx *ictx, int *x, int *y)
{
    *x = ictx->mouse_x;
    *y = ictx->mouse_y;
}

void mp_cmd_free(mp_cmd_t *cmd)
{
    talloc_free(cmd);
}

mp_cmd_t *mp_cmd_clone(mp_cmd_t *cmd)
{
    mp_cmd_t *ret;
    int i;

    if (!cmd)
        return NULL;

    ret = talloc_memdup(NULL, cmd, sizeof(mp_cmd_t));
    ret->name = talloc_strdup(ret, cmd->name);
    for (i = 0; i < MP_CMD_MAX_ARGS; i++) {
        if (cmd->args[i].type.type == &m_option_type_string)
            ret->args[i].v.s = talloc_strdup(ret, cmd->args[i].v.s);
    }

    return ret;
}

int mp_input_get_key_from_name(const char *name)
{
    int modifiers = 0;
    const char *p;
    while ((p = strchr(name, '+'))) {
        for (struct key_name *m = modifier_names; m->name; m++)
            if (!bstrcasecmp(bstr0(m->name),
                             (struct bstr){(char *)name, p - name})) {
                modifiers |= m->key;
                goto found;
            }
        if (!strcmp(name, "+"))
            return '+' + modifiers;
        return -1;
found:
        name = p + 1;
    }

    struct bstr bname = bstr0(name);

    struct bstr rest;
    int code = bstr_decode_utf8(bname, &rest);
    if (code >= 0 && rest.len == 0)
        return code + modifiers;

    if (bstr_startswith0(bname, "0x"))
        return strtol(name, NULL, 16) + modifiers;

    for (int i = 0; key_names[i].name != NULL; i++) {
        if (strcasecmp(key_names[i].name, name) == 0)
            return key_names[i].key + modifiers;
    }

    return -1;
}

static int get_input_from_name(char *name, int *keys)
{
    char *end, *ptr;
    int n = 0;

    ptr = name;
    n = 0;
    for (end = strchr(ptr, '-'); ptr != NULL; end = strchr(ptr, '-')) {
        if (end && end[1] != '\0') {
            if (end[1] == '-')
                end = &end[1];
            end[0] = '\0';
        }
        keys[n] = mp_input_get_key_from_name(ptr);
        if (keys[n] < 0)
            return 0;
        n++;
        if (end && end[1] != '\0' && n < MP_MAX_KEY_DOWN)
            ptr = &end[1];
        else
            break;
    }
    keys[n] = 0;
    return 1;
}

static void bind_keys(struct input_ctx *ictx, bool builtin, bstr section,
                      const int keys[MP_MAX_KEY_DOWN + 1], bstr command,
                      const char *loc)
{
    int i = 0, j;
    struct cmd_bind *bind = NULL;
    struct cmd_bind_section *bind_section = NULL;

    bind_section = get_bind_section(ictx, builtin, section);

    if (bind_section->cmd_binds) {
        for (i = 0; bind_section->cmd_binds[i].cmd != NULL; i++) {
            for (j = 0; bind_section->cmd_binds[i].input[j] == keys[j] && keys[j] != 0; j++)
                /* NOTHING */;
            if (keys[j] == 0 && bind_section->cmd_binds[i].input[j] == 0 ) {
                bind = &bind_section->cmd_binds[i];
                break;
            }
        }
    }

    if (!bind) {
        bind_section->cmd_binds = talloc_realloc(bind_section,
                                                 bind_section->cmd_binds,
                                                 struct cmd_bind, i + 2);
        memset(&bind_section->cmd_binds[i], 0, 2 * sizeof(struct cmd_bind));
        bind = &bind_section->cmd_binds[i];
    }
    talloc_free(bind->cmd);
    bind->cmd = bstrdup0(bind_section->cmd_binds, command);
    bind->location = talloc_strdup(bind_section->cmd_binds, loc);
    bind->owner = bind_section;
    memcpy(bind->input, keys, (MP_MAX_KEY_DOWN + 1) * sizeof(int));
}

// restrict_section: every entry is forced to this section name
//                   if NULL, load normally and allow any sections
static int parse_config(struct input_ctx *ictx, bool builtin, bstr data,
                        const char *location, const char *restrict_section)
{
    int n_binds = 0, keys[MP_MAX_KEY_DOWN + 1];
    int line_no = 0;
    char *cur_loc = NULL;

    while (data.len) {
        line_no++;
        if (cur_loc)
            talloc_free(cur_loc);
        cur_loc = talloc_asprintf(NULL, "%s:%d", location, line_no);

        bstr line = bstr_strip_linebreaks(bstr_getline(data, &data));
        line = bstr_lstrip(line);
        if (line.len == 0 || bstr_startswith0(line, "#"))
            continue;
        struct bstr command;
        // Find the key name starting a line
        struct bstr keyname = bstr_split(line, WHITESPACE, &command);
        command = bstr_strip(command);
        if (command.len == 0) {
            mp_tmsg(MSGT_INPUT, MSGL_ERR,
                    "Unfinished key binding: %.*s at %s\n", BSTR_P(line),
                    cur_loc);
            continue;
        }
        char *name = bstrdup0(NULL, keyname);
        if (!get_input_from_name(name, keys)) {
            talloc_free(name);
            mp_tmsg(MSGT_INPUT, MSGL_ERR,
                    "Unknown key '%.*s' at %s\n", BSTR_P(keyname), cur_loc);
            continue;
        }
        talloc_free(name);

        bstr section = bstr0(restrict_section);
        if (!section.len) {
            if (bstr_startswith0(command, "{")) {
                int p = bstrchr(command, '}');
                if (p != -1) {
                    section = bstr_strip(bstr_splice(command, 1, p));
                    command = bstr_lstrip(bstr_cut(command, p + 1));
                }
            }
        }

        bind_keys(ictx, builtin, section, keys, command, cur_loc);
        n_binds++;

        // Print warnings if invalid commands are encountered.
        talloc_free(mp_input_parse_cmd(command, cur_loc));
    }

    talloc_free(cur_loc);

    return n_binds;
}

static int parse_config_file(struct input_ctx *ictx, char *file, bool warn)
{
    if (!mp_path_exists(file)) {
        mp_msg(MSGT_INPUT, warn ? MSGL_ERR : MSGL_V,
               "Input config file %s not found.\n", file);
        return 0;
    }
    stream_t *s = open_stream(file, NULL, NULL);
    if (!s) {
        mp_msg(MSGT_INPUT, MSGL_ERR, "Can't open input config file %s.\n", file);
        return 0;
    }
    bstr res = stream_read_complete(s, NULL, 1000000, 0);
    free_stream(s);
    mp_msg(MSGT_INPUT, MSGL_V, "Parsing input config file %s\n", file);
    int n_binds = parse_config(ictx, false, res, file, NULL);
    talloc_free(res.start);
    mp_msg(MSGT_INPUT, MSGL_V, "Input config file %s parsed: %d binds\n",
           file, n_binds);
    return 1;
}

void mp_input_disable_section(struct input_ctx *ictx, char *name)
{
    struct cmd_bind_section *s = get_bind_section(ictx, false, bstr0(name));
    name = s->section; // get allocated name, reduce NULL to "default"

    // Remove old section, or make sure it's on top if re-enabled
    for (int i = ictx->num_active_sections - 1; i >= 0; i--) {
        struct active_section *as = &ictx->active_sections[i];
        if (strcmp(as->name, name) == 0) {
            for (int x = i; i < ictx->num_active_sections - 1; i++)
                ictx->active_sections[x] = ictx->active_sections[x + 1];
            ictx->num_active_sections--;
        }
    }
}

void mp_input_enable_section(struct input_ctx *ictx, char *name, int flags)
{
    struct cmd_bind_section *s = get_bind_section(ictx, false, bstr0(name));
    name = s->section; // get allocated name, reduce NULL to "default"

    mp_input_disable_section(ictx, name);

    if (ictx->num_active_sections < MAX_ACTIVE_SECTIONS) {
        ictx->active_sections[ictx->num_active_sections++] =
            (struct active_section) {name, flags};
    }
}

void mp_input_disable_all_sections(struct input_ctx *ictx)
{
    ictx->num_active_sections = 0;
}

void mp_input_set_section_mouse_area(struct input_ctx *ictx, char *name,
                                     int x0, int y0, int x1, int y1)
{
    for (int b = 0; b < 2; b++) {
        struct cmd_bind_section *s = get_bind_section(ictx, !!b, bstr0(name));
        s->mouse_area = (struct mp_rect){x0, y0, x1, y1};
        s->mouse_area_set = x0 != x1 && y0 != y1;
    }
}

struct mp_mouse_area *mp_mouse_area_create(void)
{
    return talloc_zero(NULL, struct mp_mouse_area);
}

void mp_input_get_mouse_area(struct input_ctx *ictx, struct mp_mouse_area *dst)
{
    dst->num_rc = 0;
    for (int i = 0; i < ictx->num_active_sections; i++) {
        char *name = ictx->active_sections[i].name;
        for (int b = 0; b < 2; b++) {
            struct cmd_bind_section *s = get_bind_section(ictx, !!b, bstr0(name));
            if (s->mouse_area_set && dst->num_rc < MAX_MOUSE_AREA_RCS)
                dst->rc[dst->num_rc++] = s->mouse_area;
        }
    }
}

// Like mp_input_test(), but on a mouse area from mp_input_get_mouse_area().
bool mp_mouse_area_test(struct mp_mouse_area *ma, int x, int y)
{
    for (int n = 0; n < ma->num_rc; n++) {
        if (test_rect(&ma->rc[n], x, y))
            return true;
    }
    return false;
}

bool mp_input_test_mouse(struct input_ctx *ictx, int x, int y)
{
    struct mp_mouse_area ma;
    mp_input_get_mouse_area(ictx, &ma);
    return mp_mouse_area_test(&ma, x, y);
}

void mp_input_define_section(struct input_ctx *ictx, char *name, char *location,
                             char *contents, bool builtin)
{
    if (!name || !name[0])
        return; // parse_config() changes semantics with restrict_section==empty
    if (contents) {
        parse_config(ictx, builtin, bstr0(contents), location, name);
    } else {
        // Disable:
        mp_input_disable_section(ictx, name);
        // Delete:
        struct cmd_bind_section *s = get_bind_section(ictx, builtin, bstr0(name));
        talloc_free(s->cmd_binds);
        s->cmd_binds = NULL;
        // Could remove the section itself too, but that's not really necessary.
    }
}

struct input_ctx *mp_input_init(struct input_conf *input_conf,
                                bool load_default_conf)
{
    struct input_ctx *ictx = talloc_ptrtype(NULL, ictx);
    *ictx = (struct input_ctx){
        .key_fifo_size = input_conf->key_fifo_size,
        .ar_state = -1,
        .ar_delay = input_conf->ar_delay,
        .ar_rate = input_conf->ar_rate,
        .default_bindings = input_conf->default_bindings,
        .test = input_conf->test,
        .wakeup_pipe = {-1, -1},
    };
    mp_input_enable_section(ictx, NULL, 0);

    parse_config(ictx, true, bstr0(builtin_input_conf), "<builtin>", NULL);

#ifndef __MINGW32__
    long ret = pipe(ictx->wakeup_pipe);
    for (int i = 0; i < 2 && ret >= 0; i++) {
        ret = fcntl(ictx->wakeup_pipe[i], F_GETFL);
        if (ret < 0)
            break;
        ret = fcntl(ictx->wakeup_pipe[i], F_SETFL, ret | O_NONBLOCK);
    }
    if (ret < 0)
        mp_msg(MSGT_INPUT, MSGL_ERR,
               "Failed to initialize wakeup pipe: %s\n", strerror(errno));
    else
        mp_input_add_key_fd(ictx, ictx->wakeup_pipe[0], true, read_wakeup,
                            NULL, NULL);
#endif

    bool config_ok = false;
    if (input_conf->config_file)
        config_ok = parse_config_file(ictx, input_conf->config_file, true);
    if (!config_ok && load_default_conf) {
        // Try global conf dir
        char *file = mp_find_config_file("input.conf");
        config_ok = file && parse_config_file(ictx, file, false);
        talloc_free(file);
    }
    if (!config_ok) {
        mp_msg(MSGT_INPUT, MSGL_V, "Falling back on default (hardcoded) "
               "input config\n");
    }

#ifdef CONFIG_JOYSTICK
    if (input_conf->use_joystick) {
        int fd = mp_input_joystick_init(input_conf->js_dev);
        if (fd < 0)
            mp_tmsg(MSGT_INPUT, MSGL_ERR, "Can't init input joystick\n");
        else
            mp_input_add_key_fd(ictx, fd, 1, mp_input_joystick_read,
                                close, NULL);
    }
#endif

#ifdef CONFIG_LIRC
    if (input_conf->use_lirc) {
        int fd = mp_input_lirc_init();
        if (fd > 0)
            mp_input_add_cmd_fd(ictx, fd, 0, mp_input_lirc_read,
                                mp_input_lirc_close);
    }
#endif

#ifdef CONFIG_LIRCC
    if (input_conf->use_lircc) {
        int fd = lircc_init("mpv", NULL);
        if (fd >= 0)
            mp_input_add_cmd_fd(ictx, fd, 1, NULL, lircc_cleanup);
    }
#endif

#ifdef CONFIG_COCOA
    if (input_conf->use_ar) {
        cocoa_init_apple_remote();
    }

    if (input_conf->use_media_keys) {
        cocoa_init_media_keys();
    }
#endif

    if (input_conf->in_file) {
        int mode = O_RDONLY;
#ifndef __MINGW32__
        // Use RDWR for FIFOs to ensure they stay open over multiple accesses.
        // Note that on Windows due to how the API works, using RDONLY should
        // be ok.
        struct stat st;
        if (stat(input_conf->in_file, &st) == 0 && S_ISFIFO(st.st_mode))
            mode = O_RDWR;
        mode |= O_NONBLOCK;
#endif
        int in_file_fd = open(input_conf->in_file, mode);
        if (in_file_fd >= 0)
            mp_input_add_cmd_fd(ictx, in_file_fd, 1, NULL, close);
        else
            mp_tmsg(MSGT_INPUT, MSGL_ERR, "Can't open %s: %s\n",
                    input_conf->in_file, strerror(errno));
    }

    return ictx;
}

static void clear_queue(struct cmd_queue *queue)
{
    while (queue->first) {
        struct mp_cmd *item = queue->first;
        queue_remove(queue, item);
        talloc_free(item);
    }
}

void mp_input_uninit(struct input_ctx *ictx, struct input_conf *input_conf)
{
    if (!ictx)
        return;

#ifdef CONFIG_COCOA
    if (input_conf->use_ar) {
        cocoa_uninit_apple_remote();
    }

    if (input_conf->use_media_keys) {
        cocoa_uninit_media_keys();
    }
#endif

    for (int i = 0; i < ictx->num_key_fd; i++) {
        if (ictx->key_fds[i].close_func)
            ictx->key_fds[i].close_func(ictx->key_fds[i].fd);
    }
    for (int i = 0; i < ictx->num_cmd_fd; i++) {
        if (ictx->cmd_fds[i].close_func)
            ictx->cmd_fds[i].close_func(ictx->cmd_fds[i].fd);
    }
    for (int i = 0; i < 2; i++) {
        if (ictx->wakeup_pipe[i] != -1)
            close(ictx->wakeup_pipe[i]);
    }
    clear_queue(&ictx->key_cmd_queue);
    clear_queue(&ictx->control_cmd_queue);
    talloc_free(ictx->current_down_cmd);
    talloc_free(ictx);
}

void mp_input_register_options(m_config_t *cfg)
{
    m_config_register_options(cfg, mp_input_opts);
}

static int print_key_list(m_option_t *cfg, char *optname, char *optparam)
{
    int i;
    printf("\n");
    for (i = 0; key_names[i].name != NULL; i++)
        printf("%s\n", key_names[i].name);
    return M_OPT_EXIT;
}

static int print_cmd_list(m_option_t *cfg, char *optname, char *optparam)
{
    const mp_cmd_t *cmd;
    int i, j;

    for (i = 0; (cmd = &mp_cmds[i])->name != NULL; i++) {
        printf("%-20.20s", cmd->name);
        for (j = 0; j < MP_CMD_MAX_ARGS && cmd->args[j].type.type; j++) {
            const char *type = cmd->args[j].type.type->name;
            if (cmd->args[j].optional)
                printf(" [%s]", type);
            else
                printf(" %s", type);
        }
        printf("\n");
    }
    return M_OPT_EXIT;
}

void mp_input_wakeup(struct input_ctx *ictx)
{
    if (ictx->wakeup_pipe[1] >= 0)
        write(ictx->wakeup_pipe[1], &(char){0}, 1);
}

/**
 * \param time time to wait for an interruption in milliseconds
 */
int mp_input_check_interrupt(struct input_ctx *ictx, int time)
{
    for (int i = 0; ; i++) {
        if (async_quit_request || queue_has_abort_cmds(&ictx->key_cmd_queue) ||
                queue_has_abort_cmds(&ictx->control_cmd_queue)) {
            mp_tmsg(MSGT_INPUT, MSGL_WARN, "Received command to move to "
                   "another file. Aborting current processing.\n");
            return true;
        }
        if (i)
            return false;
        read_all_events(ictx, time);
    }
}

unsigned int mp_input_get_mouse_event_counter(struct input_ctx *ictx)
{
    // Make the frontend always display the mouse cursor (as long as it's not
    // forced invisible) if mouse input is desired.
    if (mp_input_test_mouse(ictx, ictx->mouse_x, ictx->mouse_y))
        ictx->mouse_event_counter++;
    return ictx->mouse_event_counter;
}<|MERGE_RESOLUTION|>--- conflicted
+++ resolved
@@ -441,14 +441,9 @@
   { MP_KEY_PREV,    "XF86_PREV" },
   { MP_KEY_NEXT,    "XF86_NEXT" },
 
-<<<<<<< HEAD
-  { MP_KEY_CLOSE_WIN,  "CLOSE_WIN" },
-  { MP_KEY_MOUSE_MOVE, "MOUSE_MOVE" },
-=======
   { MP_KEY_CLOSE_WIN,   "CLOSE_WIN" },
   { MP_KEY_MOUSE_MOVE,  "MOUSE_MOVE" },
   { MP_KEY_MOUSE_LEAVE, "MOUSE_LEAVE" },
->>>>>>> c01a5f72
 
   { 0, NULL }
 };
@@ -535,10 +530,7 @@
 
     // Mouse position on the consumer side (as command.c sees it)
     int mouse_x, mouse_y;
-<<<<<<< HEAD
-=======
     char *mouse_section; // last section to receive mouse event
->>>>>>> c01a5f72
 
     // Mouse position on the producer side (as the VO sees it)
     // Unlike mouse_x/y, this can be used to resolve mouse click bindings.
@@ -1227,7 +1219,18 @@
                                               char *force_section,
                                               int n, int *keys)
 {
-<<<<<<< HEAD
+    if (force_section) {
+        for (int b = 0; b < 2; b++) {
+            bool builtin = !!b;
+            struct cmd_bind_section *bs = get_bind_section(ictx, builtin,
+                                                           bstr0(force_section));
+            struct cmd_bind *cmd = find_bind_for_key(bs->cmd_binds, n, keys);
+            if (cmd)
+                return cmd;
+        }
+        return NULL;
+    }
+
     for (int i = ictx->num_active_sections - 1; i >= 0; i--) {
         struct active_section *as = &ictx->active_sections[i];
         bstr name = bstr0(as->name);
@@ -1250,43 +1253,7 @@
         if (as->flags & MP_INPUT_EXCLUSIVE)
             break;
     }
-=======
-    if (force_section) {
-        for (int b = 0; b < 2; b++) {
-            bool builtin = !!b;
-            struct cmd_bind_section *bs = get_bind_section(ictx, builtin,
-                                                           bstr0(force_section));
-            struct cmd_bind *cmd = find_bind_for_key(bs->cmd_binds, n, keys);
-            if (cmd)
-                return cmd;
-        }
-        return NULL;
-    }
-
-    for (int i = ictx->num_active_sections - 1; i >= 0; i--) {
-        struct active_section *as = &ictx->active_sections[i];
-        bstr name = bstr0(as->name);
-        for (int b = 0; b < 2; b++) {
-            bool builtin = !!b;
-            struct cmd_bind_section *bs = get_bind_section(ictx, builtin, name);
-            for (int i = 0; i < n; i++) {
-                if (MP_KEY_DEPENDS_ON_MOUSE_POS(keys[i]) &&
-                    bs->mouse_area_set &&
-                    !test_rect(&bs->mouse_area,
-                               ictx->mouse_vo_x,
-                               ictx->mouse_vo_y))
-                    goto skip;
-            }
-            struct cmd_bind *cmd = find_bind_for_key(bs->cmd_binds, n, keys);
-            if (cmd)
-                return cmd;
-            skip: ;
-        }
-        if (as->flags & MP_INPUT_EXCLUSIVE)
-            break;
-    }
-
->>>>>>> c01a5f72
+
     return NULL;
 }
 
@@ -1340,9 +1307,6 @@
     unsigned int j;
     mp_cmd_t *ret;
 
-    if (code == MP_KEY_MOUSE_MOVE)
-        return get_cmd_from_keys(ictx, 1, (int[]){code});
-
     /* On normal keyboards shift changes the character code of non-special
      * keys, so don't count the modifier separately for those. In other words
      * we want to have "a" and "A" instead of "a" and "Shift+A"; but a separate
@@ -1371,11 +1335,7 @@
         ictx->num_key_down++;
         ictx->last_key_down = mp_time_us();
         ictx->ar_state = 0;
-<<<<<<< HEAD
-        ictx->current_down_cmd = get_cmd_from_keys(ictx, ictx->num_key_down,
-=======
         ictx->current_down_cmd = get_cmd_from_keys(ictx, NULL, ictx->num_key_down,
->>>>>>> c01a5f72
                                                    ictx->key_down);
         if (ictx->current_down_cmd && (code & MP_KEY_EMIT_ON_UP))
             ictx->current_down_cmd->key_up_follows = true;
@@ -1505,8 +1465,6 @@
     add_key_cmd(ictx, cmd);
 }
 
-<<<<<<< HEAD
-=======
 static void trigger_mouse_leave(struct input_ctx *ictx, char *new_section)
 {
     if (!new_section)
@@ -1524,22 +1482,17 @@
 }
 
 
->>>>>>> c01a5f72
 void mp_input_set_mouse_pos(struct input_ctx *ictx, int x, int y)
 {
     ictx->mouse_event_counter++;
     ictx->mouse_vo_x = x;
     ictx->mouse_vo_y = y;
-<<<<<<< HEAD
-    struct mp_cmd *cmd = interpret_key(ictx, MP_KEY_MOUSE_MOVE);
-=======
 
     struct mp_cmd *cmd =
         get_cmd_from_keys(ictx, NULL, 1, (int[]){MP_KEY_MOUSE_MOVE});
 
     trigger_mouse_leave(ictx, cmd ? cmd->input_section : NULL);
 
->>>>>>> c01a5f72
     if (!cmd)
         return;
     cmd->mouse_move = true;
