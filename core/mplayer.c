--- conflicted
+++ resolved
@@ -153,13 +153,9 @@
 #include "core/mp_core.h"
 #include "core/options.h"
 
-<<<<<<< HEAD
 #include "mp_lua.h"
 
-static const char help_text[] = _(
-=======
 const char mp_help_text[] = _(
->>>>>>> 4af59abb
 "Usage:   mpv [options] [url|path/]filename\n"
 "\n"
 "Basic options: (complete list in the man page)\n"
