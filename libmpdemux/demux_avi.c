--- conflicted
+++ resolved
@@ -40,11 +40,7 @@
 int pts_from_bps=1;
 
 // Select ds from ID
-<<<<<<< HEAD
-static demux_stream_t* demux_avi_select_stream(demuxer_t *demux,
-=======
 static demux_stream_t *demux_avi_select_stream(demuxer_t *demux,
->>>>>>> 2aafb808
                                                unsigned int id)
 {
   int stream_id=avi_stream_id(id);
@@ -309,12 +305,8 @@
 // return value:
 //     0 = EOF or no stream found
 //     1 = successfully read a packet
-<<<<<<< HEAD
-static int demux_avi_fill_buffer_ni(demuxer_t *demux,demux_stream_t* ds){
-=======
 static int demux_avi_fill_buffer_ni(demuxer_t *demux, demux_stream_t *ds)
 {
->>>>>>> 2aafb808
 avi_priv_t *priv=demux->priv;
 unsigned int id=0;
 unsigned int len;
@@ -382,12 +374,8 @@
 // return value:
 //     0 = EOF or no stream found
 //     1 = successfully read a packet
-<<<<<<< HEAD
-static int demux_avi_fill_buffer_nini(demuxer_t *demux,demux_stream_t* ds){
-=======
 static int demux_avi_fill_buffer_nini(demuxer_t *demux, demux_stream_t *ds)
 {
->>>>>>> 2aafb808
 avi_priv_t *priv=demux->priv;
 unsigned int id=0;
 unsigned int len;
@@ -601,13 +589,9 @@
 }
 
 
-<<<<<<< HEAD
-static void demux_seek_avi(demuxer_t *demuxer,float rel_seek_secs,float audio_delay,int flags){
-=======
 static void demux_seek_avi(demuxer_t *demuxer, float rel_seek_secs,
                            float audio_delay, int flags)
 {
->>>>>>> 2aafb808
     avi_priv_t *priv=demuxer->priv;
     demux_stream_t *d_audio=demuxer->audio;
     demux_stream_t *d_video=demuxer->video;
@@ -780,12 +764,8 @@
 }
 
 
-<<<<<<< HEAD
-static void demux_close_avi(demuxer_t *demuxer) {
-=======
 static void demux_close_avi(demuxer_t *demuxer)
 {
->>>>>>> 2aafb808
   avi_priv_t* priv=demuxer->priv;
 
   if(!priv)
