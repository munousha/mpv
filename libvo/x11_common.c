--- conflicted
+++ resolved
@@ -1058,14 +1058,8 @@
     hint.x = x; hint.y = y;
     hint.width = width; hint.height = height;
     hint.flags = PPosition | PSize;
-<<<<<<< HEAD
     XSetStandardProperties(mDisplay, x11->window, title, title, None, NULL, 0, &hint);
-    vo_x11_sizehint(vo, x, y, width, height, 0);
     if (!vo_border) vo_x11_decoration(vo, 0);
-=======
-    XSetStandardProperties(mDisplay, vo_window, title, title, None, NULL, 0, &hint);
-    if (!vo_border) vo_x11_decoration(mDisplay, vo_window, 0);
->>>>>>> d7a1d12f
     // map window
     XMapWindow(mDisplay, x11->window);
     XClearWindow(mDisplay, x11->window);
