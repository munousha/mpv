--- conflicted
+++ resolved
@@ -2403,46 +2403,6 @@
 #endif
 }
 
-<<<<<<< HEAD
-static void print_version(void){
-  mp_msg(MSGT_CPLAYER, MSGL_INFO, "%s\n", MP_TITLE);
-
-/* Test for CPU capabilities (and corresponding OS support) for optimizing */
-  GetCpuCaps(&gCpuCaps);
-#if ARCH_X86
-  mp_msg(MSGT_CPLAYER,MSGL_INFO,"CPUflags:  MMX: %d MMX2: %d 3DNow: %d 3DNow2: %d SSE: %d SSE2: %d\n",
-      gCpuCaps.hasMMX,gCpuCaps.hasMMX2,
-      gCpuCaps.has3DNow, gCpuCaps.has3DNowExt,
-      gCpuCaps.hasSSE, gCpuCaps.hasSSE2);
-#ifdef RUNTIME_CPUDETECT
-  mp_msg(MSGT_CPLAYER,MSGL_INFO, MSGTR_CompiledWithRuntimeDetection);
-#else
-  mp_msg(MSGT_CPLAYER,MSGL_INFO, MSGTR_CompiledWithCPUExtensions);
-#if HAVE_MMX
-  mp_msg(MSGT_CPLAYER,MSGL_INFO," MMX");
-#endif
-#if HAVE_MMX2
-  mp_msg(MSGT_CPLAYER,MSGL_INFO," MMX2");
-#endif
-#if HAVE_3DNOW
-  mp_msg(MSGT_CPLAYER,MSGL_INFO," 3DNow");
-#endif
-#if HAVE_3DNOWEX
-  mp_msg(MSGT_CPLAYER,MSGL_INFO," 3DNowEx");
-#endif
-#if HAVE_SSE
-  mp_msg(MSGT_CPLAYER,MSGL_INFO," SSE");
-#endif
-#if HAVE_SSE2
-  mp_msg(MSGT_CPLAYER,MSGL_INFO," SSE2");
-#endif
-  mp_msg(MSGT_CPLAYER,MSGL_INFO,"\n");
-#endif /* RUNTIME_CPUDETECT */
-#endif /* ARCH_X86 */
-}
-
-=======
->>>>>>> 85b28eb4
 
 // Find the right mute status and record position for new file position
 static void edl_seek_reset(MPContext *mpctx)
