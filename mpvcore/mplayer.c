--- conflicted
+++ resolved
@@ -3872,30 +3872,10 @@
 
     handle_pause_on_low_cache(mpctx);
 
-<<<<<<< HEAD
     mp_notify(mpctx, MP_EVENT_TICK, NULL);
     mp_flush_events(mpctx);
 
-    mp_cmd_t *cmd;
-    while ((cmd = mp_input_get_cmd(mpctx->input, 0, 1)) != NULL) {
-        /* Allow running consecutive seek commands to combine them,
-         * but execute the seek before running other commands.
-         * If the user seeks continuously (keeps arrow key down)
-         * try to finish showing a frame from one location before doing
-         * another seek (which could lead to unchanging display). */
-        if ((mpctx->seek.type && cmd->id != MP_CMD_SEEK) ||
-            (mpctx->restart_playback && cmd->id == MP_CMD_SEEK &&
-             mp_time_sec() - mpctx->start_timestamp < 0.3))
-            break;
-        cmd = mp_input_get_cmd(mpctx->input, 0, 0);
-        run_command(mpctx, cmd);
-        mp_cmd_free(cmd);
-        if (mpctx->stop_play)
-            break;
-    }
-=======
     handle_seek_coalesce(mpctx);
->>>>>>> 9ec9bff4
 
     handle_backstep(mpctx);
 
@@ -4271,13 +4251,11 @@
 {
     struct MPOpts *opts = mpctx->opts;
 
-<<<<<<< HEAD
+    mpctx->initialized_flags |= INITIALIZED_PLAYBACK;
+
     mp_notify(mpctx, MP_EVENT_START_FILE, NULL);
     mp_flush_events_all(mpctx);
 
-=======
-    mpctx->initialized_flags |= INITIALIZED_PLAYBACK;
->>>>>>> 9ec9bff4
     mpctx->stop_play = 0;
     mpctx->filename = NULL;
 
